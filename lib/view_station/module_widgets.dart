--- conflicted
+++ resolved
@@ -45,14 +45,9 @@
 
     final Widget maybeCalibration =
         (localized.canCalibrate && (alwaysShowCalibrate || !isCalibrated))
-<<<<<<< HEAD
             ? StartCalibrationButton(
-                module: module,
-                stationName: station.name,
+                module: module, stationName: station.name,
               )
-=======
-            ? StartCalibrationButton(module: module, stationName: station.name)
->>>>>>> 4b5ab76c
             : const SizedBox.shrink();
 
     return Container(
@@ -109,20 +104,12 @@
                       return ClearCalibrationPage(
                         config: config,
                         module: module,
-<<<<<<< HEAD
                         stationName: station.name,
-=======
-                        stationName: stationName,
->>>>>>> 4b5ab76c
                       );
                     } else {
                       return CalibrationPage(
                         config: config,
-<<<<<<< HEAD
                         stationName: station.name,
-=======
-                        stationName: stationName,
->>>>>>> 4b5ab76c
                       );
                     }
                   }

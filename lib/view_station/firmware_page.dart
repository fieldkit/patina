--- conflicted
+++ resolved
@@ -281,16 +281,15 @@
         color: Colors.white,
         padding: const EdgeInsets.all(8.0),
         child: ListTile(
-<<<<<<< HEAD
             tileColor: Colors.white,
             leading: SizedBox(
               width: 48.0,
               height: 48.0,
               child: Image(
                   image: station.connected
-                      ? const AssetImage(AppIcons.StationConnected)
+                      ? const AssetImage(AppIcons.stationConnected)
                       : const AssetImage(
-                          AppIcons.StationNotConnected,
+                          AppIcons.stationNotConnected,
                         )),
             ),
             title: Text(station.config!.name,
@@ -309,30 +308,6 @@
                       style: const TextStyle(
                           fontSize: 14, fontWeight: FontWeight.bold))),
             ])),
-=======
-          tileColor: Colors.white,
-          leading: SizedBox(
-            width: 48.0,
-            height: 48.0,
-            child: Image(
-                image: station.connected
-                    ? const AssetImage(AppIcons.stationConnected)
-                    : const AssetImage(
-                        AppIcons.stationNotConnected,
-                      )),
-          ),
-          title:
-              Text(station.config!.name, style: const TextStyle(fontSize: 18)),
-          subtitle: Text(
-              AppLocalizations.of(context)!.firmwareVersion(firmwareVersion),
-              style: const TextStyle(fontSize: 14)),
-          trailing: Text(
-              station.connected
-                  ? AppLocalizations.of(context)!.firmwareConnected
-                  : AppLocalizations.of(context)!.firmwareNotConnected,
-              style: const TextStyle(fontSize: 14)),
-        ),
->>>>>>> 0ed0b647
       ),
     );
   }

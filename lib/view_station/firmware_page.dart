--- conflicted
+++ resolved
@@ -1,8 +1,5 @@
-<<<<<<< HEAD
 import 'package:fk_data_protocol/fk-data.pb.dart';
-=======
 import 'package:fk/diagnostics.dart';
->>>>>>> 87e63e2a
 import 'package:flutter/material.dart';
 import 'package:intl/intl.dart';
 import 'package:provider/provider.dart';
@@ -260,7 +257,6 @@
         .toList();
   }
 
-<<<<<<< HEAD
   bool _checkIfFirmwareIsUpToDate(AvailableFirmwareModel availableFirmware) {
     for (var firmware in availableFirmware.firmware) {
       var comparison = FirmwareComparison.compare(firmware, config.firmware);
@@ -275,17 +271,5 @@
     final formatter = DateFormat('MM-dd HH:mm:ss');
     return formatter
         .format(DateTime.fromMillisecondsSinceEpoch(config.firmware.time));
-=======
-    Loggers.ui.i("firmware: ${availableFirmware.firmware}");
-
-    return Scaffold(
-      appBar: AppBar(
-        title: Text(localizations.firmwareTitle),
-      ),
-      body: ListView(
-        children: items,
-      ),
-    );
->>>>>>> 87e63e2a
   }
 }
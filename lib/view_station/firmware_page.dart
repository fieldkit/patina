--- conflicted
+++ resolved
@@ -1,9 +1,6 @@
-<<<<<<< HEAD
 import 'package:collection/collection.dart';
 import 'package:fk/diagnostics.dart';
-=======
 import 'package:fk/constants.dart';
->>>>>>> 6d629caf
 import 'package:flutter/material.dart';
 import 'package:intl/intl.dart';
 import 'package:provider/provider.dart';
@@ -285,17 +282,15 @@
         color: Colors.white,
         padding: const EdgeInsets.all(8.0),
         child: ListTile(
-<<<<<<< HEAD
             tileColor: Colors.white,
             leading: SizedBox(
               width: 48.0,
               height: 48.0,
               child: Image(
                   image: station.connected
-                      ? const AssetImage(
-                          "resources/images/Icon_Station_Connected.png")
+                      ? const AssetImage(AppIcons.StationConnected)
                       : const AssetImage(
-                          "resources/images/Icon_Station_Not_Connected.png",
+                          AppIcons.StationNotConnected,
                         )),
             ),
             title: Text(station.config!.name,
@@ -314,30 +309,6 @@
                       style: const TextStyle(
                           fontSize: 14, fontWeight: FontWeight.bold))),
             ])),
-=======
-          tileColor: Colors.white,
-          leading: SizedBox(
-            width: 48.0,
-            height: 48.0,
-            child: Image(
-                image: station.connected
-                    ? const AssetImage(AppIcons.StationConnected)
-                    : const AssetImage(
-                        AppIcons.StationNotConnected,
-                      )),
-          ),
-          title:
-              Text(station.config!.name, style: const TextStyle(fontSize: 18)),
-          subtitle: Text(
-              AppLocalizations.of(context)!.firmwareVersion(firmwareVersion),
-              style: const TextStyle(fontSize: 14)),
-          trailing: Text(
-              station.connected
-                  ? AppLocalizations.of(context)!.firmwareConnected
-                  : AppLocalizations.of(context)!.firmwareNotConnected,
-              style: const TextStyle(fontSize: 14)),
-        ),
->>>>>>> 6d629caf
       ),
     );
   }

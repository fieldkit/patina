import 'package:collection/collection.dart';
import 'package:fk/diagnostics.dart';
import 'package:fk/constants.dart';
import 'package:flutter/material.dart';
<<<<<<< HEAD
import 'package:flutter/widgets.dart';
=======
import 'package:flutter_svg/svg.dart';
>>>>>>> 1c0b2167
import 'package:intl/intl.dart';
import 'package:provider/provider.dart';
import 'package:flutter_gen/gen_l10n/app_localizations.dart';

import '../app_state.dart';
import '../common_widgets.dart';
import '../gen/api.dart';

class StationFirmwarePage extends StatelessWidget {
  final StationModel station;

  StationConfig get config => station.config!;
  final colorFilter =
      const ColorFilter.mode(Color(0xFFcccdcf), BlendMode.srcIn);

  const StationFirmwarePage({super.key, required this.station});

  @override
  Widget build(BuildContext context) {
    final localizations = AppLocalizations.of(context)!;
    final stationOps = context.watch<StationOperations>();
    final operations = stationOps.getBusy<UpgradeOperation>(config.deviceId);
    final availableFirmware = context.watch<AvailableFirmwareModel>();

    if (operations.isEmpty) {
      return Scaffold(
        appBar: _buildAppBar(context, localizations),
        body: ListView(
          children: [
            _buildStationCard(context, localizations),
            _buildFirmwareUpdateCard(context, localizations, availableFirmware),
            _buildFirmwareActionButton(
                context, localizations, availableFirmware),
            _buildQuickTipCard(context, localizations),
            AvailableFirmware(
                station: station,
                available: availableFirmware,
                operations: operations)
          ],
        ),
      );
    } else {
      return Scaffold(
        appBar: _buildAppBar(context, localizations),
        body: ListView(
          children: [
            _buildStationCard(context, localizations),
            ...operations.map((operation) => Column(
                  children: [
                    UpgradeProgressWidget(operation: operation),
                    Container(
                        width: double.infinity,
                        padding: const EdgeInsets.all(10),
                        child: ElevatedTextButton(
                            text: localizations.firmwareDismiss,
                            onPressed: operation.busy
                                ? null
                                : () {
                                    stationOps.dismiss(operation);
                                  })),
                  ],
                )),
          ],
        ),
      );
    }
  }

  AppBar _buildAppBar(BuildContext context, AppLocalizations localizations) {
    return AppBar(
      centerTitle: true,
      title: Column(
        children: [
          Text(localizations.firmwareTitle),
          Text(
            station.config!.name,
            style: const TextStyle(fontSize: 14, fontWeight: FontWeight.normal),
          ),
        ],
      ),
    );
  }

  Widget _buildQuickTipCard(
      BuildContext context, AppLocalizations localizations) {
    IconData bulb = const IconData(0xe37c, fontFamily: 'MaterialIcons');
    return Padding(
        padding: const EdgeInsets.symmetric(horizontal: 20),
        child: ListTile(
            tileColor: const Color.fromARGB(255, 0xf9, 0xf9, 0xf9),
            leading: Icon(bulb),
            title: Text(localizations.quickTip,
                style: const TextStyle(fontWeight: FontWeight.bold)),
            subtitle: Text(localizations.firmwareTip)));
  }

  Widget _buildStationCard(
      BuildContext context, AppLocalizations localizations) {
    final firmwareVersion = config.firmware.label;
    return Card(
      shadowColor: Colors.white,
      child: Container(
        color: Colors.white,
        padding: const EdgeInsets.all(8.0),
        child: ListTile(
<<<<<<< HEAD
            tileColor: Colors.white,
            leading: SizedBox(
              width: 48.0,
              height: 48.0,
              child: Image(
                  image: station.connected
                      ? const AssetImage(AppIcons.stationConnected)
                      : const AssetImage(
                          AppIcons.stationNotConnected,
                        )),
            ),
            title: Text(station.config!.name,
                style: const TextStyle(fontSize: 18)),
            subtitle: Column(children: [
              Align(
                  alignment: Alignment.topLeft,
                  child: Text(localizations.firmwareVersion(firmwareVersion),
                      style: const TextStyle(fontSize: 14))),
              Align(
                  alignment: Alignment.topLeft,
                  child: Text(
                      station.connected
                          ? localizations.firmwareConnected
                          : localizations.firmwareNotConnected,
                      style: const TextStyle(
                          fontSize: 14, fontWeight: FontWeight.bold))),
            ])),
=======
          tileColor: Colors.white,
          leading: SizedBox(
              width: 48.0,
              height: 48.0,
              child: station.connected
                  ? const Image(image: AssetImage(AppIcons.stationConnected))
                  : SvgPicture.asset(
                      "resources/images/icon_station_disconnected.svg",
                      semanticsLabel: 'Help Settings Icon',
                      colorFilter: colorFilter,
                    )),
          title:
              Text(station.config!.name, style: const TextStyle(fontSize: 18)),
          subtitle: Text(
              AppLocalizations.of(context)!.firmwareVersion(firmwareVersion),
              style: const TextStyle(fontSize: 14)),
          trailing: Text(
              station.connected
                  ? AppLocalizations.of(context)!.firmwareConnected
                  : AppLocalizations.of(context)!.firmwareNotConnected,
              style: const TextStyle(fontSize: 14)),
        ),
>>>>>>> 1c0b2167
      ),
    );
  }

  Widget _buildFirmwareUpdateCard(
      BuildContext context,
      AppLocalizations localizations,
      AvailableFirmwareModel availableFirmware) {
    bool isFirmwareNewer = false;
    for (var firmware in availableFirmware.firmware) {
      final time = DateTime.fromMillisecondsSinceEpoch(firmware.time);
      Loggers.ui.v(
          "$time ${firmware.label} ${LocalFirmwareBranchInfo.parse(firmware.label)}");
      if (FirmwareComparison.compare(firmware, config.firmware).newer) {
        isFirmwareNewer = true;
        break;
      }
    }
    final firmwareReleaseDate = _formatFirmwareReleaseDate();
    return Card(
      shadowColor: Colors.white,
      child: Container(
        color: Colors.white,
        padding: const EdgeInsets.all(8.0),
        child: ListTile(
            tileColor: Colors.white,
            title: Text(!isFirmwareNewer
                ? localizations.firmwareUpdated
                : localizations.firmwareNotUpdated),
            subtitle:
                Text(localizations.firmwareReleased(firmwareReleaseDate))),
      ),
    );
  }

  Widget _buildFirmwareActionButton(
      BuildContext context,
      AppLocalizations localizations,
      AvailableFirmwareModel availableFirmware) {
    bool isFirmwareNewer = false;
    LocalFirmware? newFirmware;
    for (final firmware in availableFirmware.firmware) {
      if (FirmwareComparison.compare(firmware, config.firmware).newer) {
        isFirmwareNewer = true;
        newFirmware = firmware;
        break;
      }
    }

    final navigator = Navigator.of(context);

    return Padding(
      padding: const EdgeInsets.fromLTRB(50, 10, 50, 10),
      child: ElevatedTextButton(
        onPressed: isFirmwareNewer
            ? () {
                navigator.push(
                  MaterialPageRoute(
                    builder: (context) => PrepareFirmwareWidget(
                        station: station, firmware: newFirmware!),
                  ),
                );
              }
            : null,
        text: localizations.firmwareUpdate,
      ),
    );
  }

  String _formatFirmwareReleaseDate() {
    final formatter = DateFormat('MM-dd HH:mm:ss');
    return formatter
        .format(DateTime.fromMillisecondsSinceEpoch(config.firmware.time));
  }
}

class FirmwareItem extends StatelessWidget {
  final FirmwareComparison comparison;
  final List<UpgradeOperation> operations;
  final VoidCallback onUpgrade;
  final bool canUpgrade;

  const FirmwareItem(
      {super.key,
      required this.comparison,
      required this.operations,
      required this.onUpgrade,
      required this.canUpgrade});

  @override
  Widget build(BuildContext context) {
    final localizations = AppLocalizations.of(context)!;
    final title = comparison.label;
    final DateFormat formatter = DateFormat('yyyy-MM-dd HH:mm:ss');

    GenericListItemHeader header() {
      if (comparison.newer) {
        return GenericListItemHeader(
            title: AppLocalizations.of(context)!.firmwareVersion(title),
            subtitle: AppLocalizations.of(context)!
                .firmwareReleased(formatter.format(comparison.time)));
      } else {
        return GenericListItemHeader(
          title: AppLocalizations.of(context)!.firmwareVersion(title),
          subtitle: AppLocalizations.of(context)!
              .firmwareReleased(formatter.format(comparison.time)),
          titleStyle: const TextStyle(color: Colors.black54, fontSize: 16),
          subtitleStyle: const TextStyle(color: Colors.black54),
        );
      }
    }

    pad(child) => Container(
        width: double.infinity,
        padding: const EdgeInsets.all(10),
        child: child);

    return ExpandableBorderedListItem(
        header: header(),
        expanded: comparison.newer || operations.isNotEmpty,
        children: [
          ...operations.map(
            (operation) => UpgradeProgressWidget(operation: operation),
          ),
          ElevatedTextButton(
            onPressed: canUpgrade ? onUpgrade : null,
            text: comparison.newer
                ? localizations.firmwareUpgrade
                : localizations.firmwareSwitch,
          ),
        ].map((child) => pad(child)).toList());
  }
}

class FirmwareBranch extends StatelessWidget {
  final StationModel station;
  final List<(LocalFirmware, LocalFirmwareBranchInfo)> firmware;

  const FirmwareBranch(
      {super.key, required this.station, required this.firmware});

  StationConfig get config => station.config!;

  @override
  Widget build(BuildContext context) {
    final stationOps = context.watch<StationOperations>();
    final operations = stationOps.getBusy<UpgradeOperation>(config.deviceId);
    final navigator = Navigator.of(context);

    final items = firmware
        .where((row) => row.$1.module == "fk-core")
        .map((row) => FirmwareItem(
            comparison: FirmwareComparison.compare(row.$1, config.firmware),
            operations:
                operations.where((op) => op.firmwareId == row.$1.id).toList(),
            canUpgrade:
                station.connected && operations.where((op) => op.busy).isEmpty,
            onUpgrade: () async {
              navigator.push(
                MaterialPageRoute(
                  builder: (context) =>
                      PrepareFirmwareWidget(station: station, firmware: row.$1),
                ),
              );
            }))
        .toList();

    return Column(children: [
      items[0],
      ExpandableItems(
          heading: Text("${items.length - 1} more"),
          children: items.skip(1).toList())
    ]);
  }
}

class AvailableFirmware extends StatelessWidget {
  final StationModel station;
  final AvailableFirmwareModel available;
  final List<UpgradeOperation> operations;

  const AvailableFirmware(
      {super.key,
      required this.station,
      required this.available,
      required this.operations});

  @override
  Widget build(BuildContext context) {
    final byBranch = available.firmware
        .map((el) => (el, LocalFirmwareBranchInfo.parse(el.label)))
        .where((el) => el.$2 != null)
        .map((el) => (el.$1, el.$2!))
        .groupListsBy((el) => el.$2.branch);
    return Column(
        children: byBranch.values
            .map((value) => FirmwareBranch(station: station, firmware: value))
            .toList());
  }
}

class UpgradeProgressWidget extends StatelessWidget {
  final UpgradeOperation operation;

  const UpgradeProgressWidget({super.key, required this.operation});

  @override
  Widget build(BuildContext context) {
    final localizations = AppLocalizations.of(context)!;
    final status = operation.status;
    if (status is UpgradeStatus_Starting) {
      return Column(children: [
        WH.progressBar(0.0),
        WH.padBelowProgress(Text(localizations.firmwareStarting)),
      ]);
    }
    if (status is UpgradeStatus_Uploading) {
      return Column(children: [
        WH.progressBar(status.field0.completed),
        WH.padBelowProgress(Text(localizations.firmwareUploading)),
      ]);
    }
    if (status is UpgradeStatus_Restarting) {
      return Text(localizations.firmwareRestarting);
    }
    if (status is UpgradeStatus_ReconnectTimeout) {
      return Text(localizations.firmwareReconnectTimeout);
    }
    if (status is UpgradeStatus_Completed) {
      return Text(localizations.firmwareCompleted);
    }
    if (status is UpgradeStatus_Failed) {
      if (operation.error == UpgradeError.sdCard) {
        return const SdCardError();
      } else {
        return Text(localizations.firmwareFailed);
      }
    }
    return const SizedBox.shrink();
  }
}

class PrepareFirmwareWidget extends StatelessWidget {
  final StationModel station;
  final LocalFirmware firmware;

  const PrepareFirmwareWidget(
      {super.key, required this.station, required this.firmware});

  @override
  Widget build(BuildContext context) {
    final availableFirmware = context.read<AvailableFirmwareModel>();
    final localizations = AppLocalizations.of(context)!;
    final navigator = Navigator.of(context);

    fullWidthButton(Widget button) {
      return Container(
        padding: const EdgeInsets.all(10),
        width: double.infinity,
        child: button,
      );
    }

    final ButtonStyle cancelButtonStyle = TextButton.styleFrom(
      backgroundColor: Colors.white,
      foregroundColor: AppColors.primaryColor,
      minimumSize: const Size(88, 36),
      padding: const EdgeInsets.symmetric(vertical: 20, horizontal: 16),
      shape: const RoundedRectangleBorder(
        borderRadius: BorderRadius.all(Radius.circular(2)),
      ),
      textStyle: const TextStyle(fontWeight: FontWeight.w700),
    );

    return Scaffold(
        appBar: AppBar(
          title: Text(localizations.firmwarePrepareTitle),
        ),
        body: Padding(
            padding: const EdgeInsets.all(10),
            child: Column(children: [
              Expanded(
                  child: Column(children: [
                Row(
                  children: [
                    const BulletNumber(number: 1),
                    Expanded(
                        child: Text(
                      localizations.firmwarePrepareTime,
                      softWrap: true,
                    ))
                  ],
                ),
                Row(
                  children: [
                    const BulletNumber(number: 2),
                    Expanded(
                        child: Text(
                      localizations.firmwarePrepareSd,
                      softWrap: true,
                    )),
                  ],
                ),
                Row(
                  children: [
                    const BulletNumber(number: 3),
                    Expanded(
                        child: Text(
                      localizations.firmwarePreparePower,
                      softWrap: true,
                    )),
                  ],
                ),
                Row(
                  children: [
                    const BulletNumber(number: 4),
                    Expanded(
                        child: Text(
                      localizations.firmwarePrepareConnection,
                      softWrap: true,
                    )),
                  ],
                ),
              ])),
              Column(
                children: [
                  fullWidthButton(ElevatedTextButton(
                    onPressed: () async {
                      navigator.pop();
                      await availableFirmware.upgrade(
                          station.deviceId, firmware);
                    },
                    text: localizations.firmwareContinue,
                  )),
                  fullWidthButton(ElevatedTextButton(
                      onPressed: () async {
                        navigator.pop();
                      },
                      text: localizations.firmwareCancel,
                      style: cancelButtonStyle))
                ],
              ),
            ])));
  }
}

class BulletNumber extends StatelessWidget {
  final int number;

  const BulletNumber({super.key, required this.number});

  @override
  Widget build(BuildContext context) {
    return Padding(
        padding: const EdgeInsets.all(10.0),
        child: Container(
          padding: const EdgeInsets.all(20.0),
          decoration: const BoxDecoration(
            shape: BoxShape.circle,
            color: AppColors.logoBlue,
          ),
          child: Text(number.toString(),
              style: const TextStyle(color: Colors.white, fontSize: 45.0)),
        ));
  }
}

class SdCardError extends StatelessWidget {
  const SdCardError({super.key});

  @override
  Widget build(BuildContext context) {
    const IconData warning = IconData(0xe6cb, fontFamily: 'MaterialIcons');
    final localizations = AppLocalizations.of(context)!;
    return ListTile(
        iconColor: const Color.fromARGB(255, 0xf9, 0x00, 0x00),
        leading: const Icon(warning),
        title: Text(localizations.firmwareSdCardError,
            style: const TextStyle(fontWeight: FontWeight.bold)));
  }
}

class ExpandableItems extends StatefulWidget {
  final Widget heading;
  final List<Widget> children;

  const ExpandableItems(
      {super.key, required this.heading, required this.children});

  @override
  State<StatefulWidget> createState() => _ExpandableBorderedListItemState();
}

class _ExpandableBorderedListItemState extends State<ExpandableItems> {
  bool _expanded = false;

  @override
  Widget build(BuildContext context) {
    return GestureDetector(
        onTap: () {
          setState(() {
            _expanded = !_expanded;
          });
        },
        child: _expanded
            ? Column(children: [widget.heading, ...widget.children])
            : Column(children: [widget.heading]));
  }
}<|MERGE_RESOLUTION|>--- conflicted
+++ resolved
@@ -2,11 +2,8 @@
 import 'package:fk/diagnostics.dart';
 import 'package:fk/constants.dart';
 import 'package:flutter/material.dart';
-<<<<<<< HEAD
 import 'package:flutter/widgets.dart';
-=======
 import 'package:flutter_svg/svg.dart';
->>>>>>> 1c0b2167
 import 'package:intl/intl.dart';
 import 'package:provider/provider.dart';
 import 'package:flutter_gen/gen_l10n/app_localizations.dart';
@@ -16,11 +13,12 @@
 import '../gen/api.dart';
 
 class StationFirmwarePage extends StatelessWidget {
+  final ColorFilter colorFilter =
+      const ColorFilter.mode(Color(0xffcccdcf), BlendMode.srcIn);
+
   final StationModel station;
 
   StationConfig get config => station.config!;
-  final colorFilter =
-      const ColorFilter.mode(Color(0xFFcccdcf), BlendMode.srcIn);
 
   const StationFirmwarePage({super.key, required this.station});
 
@@ -112,17 +110,17 @@
         color: Colors.white,
         padding: const EdgeInsets.all(8.0),
         child: ListTile(
-<<<<<<< HEAD
             tileColor: Colors.white,
             leading: SizedBox(
               width: 48.0,
               height: 48.0,
-              child: Image(
-                  image: station.connected
-                      ? const AssetImage(AppIcons.stationConnected)
-                      : const AssetImage(
-                          AppIcons.stationNotConnected,
-                        )),
+              child: station.connected
+                  ? const Image(image: AssetImage(AppIcons.stationConnected))
+                  : SvgPicture.asset(
+                      AppIcons.stationNotConnected,
+                      semanticsLabel: "Station disconnected",
+                      colorFilter: colorFilter,
+                    ),
             ),
             title: Text(station.config!.name,
                 style: const TextStyle(fontSize: 18)),
@@ -140,30 +138,6 @@
                       style: const TextStyle(
                           fontSize: 14, fontWeight: FontWeight.bold))),
             ])),
-=======
-          tileColor: Colors.white,
-          leading: SizedBox(
-              width: 48.0,
-              height: 48.0,
-              child: station.connected
-                  ? const Image(image: AssetImage(AppIcons.stationConnected))
-                  : SvgPicture.asset(
-                      "resources/images/icon_station_disconnected.svg",
-                      semanticsLabel: 'Help Settings Icon',
-                      colorFilter: colorFilter,
-                    )),
-          title:
-              Text(station.config!.name, style: const TextStyle(fontSize: 18)),
-          subtitle: Text(
-              AppLocalizations.of(context)!.firmwareVersion(firmwareVersion),
-              style: const TextStyle(fontSize: 14)),
-          trailing: Text(
-              station.connected
-                  ? AppLocalizations.of(context)!.firmwareConnected
-                  : AppLocalizations.of(context)!.firmwareNotConnected,
-              style: const TextStyle(fontSize: 14)),
-        ),
->>>>>>> 1c0b2167
       ),
     );
   }

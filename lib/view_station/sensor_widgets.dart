--- conflicted
+++ resolved
@@ -27,17 +27,6 @@
   Widget build(BuildContext context) {
     final valueFormatter = NumberFormat("0.##");
     var valueStyle = const TextStyle(
-<<<<<<< HEAD
-        fontSize: 18, color: Colors.red, fontWeight: FontWeight.bold);
-
-    var unitsStyle = const TextStyle(
-        fontSize: 18,
-        color: Color.fromRGBO(64, 64, 64, 1),
-        fontWeight: FontWeight.normal);
-
-    final value = sensor.value?.value;
-    final uom = localized.uom;
-=======
       fontSize: 32,
       color: AppColors.primaryColor,
       fontWeight: FontWeight.bold,
@@ -49,7 +38,6 @@
     );
     var value = sensor.value?.value;
     var uom = localized.uom;
->>>>>>> 87e63e2a
 
     var suffix = Container(
         padding: const EdgeInsets.only(left: 6),

import 'package:fk/providers.dart';
import 'package:flutter/material.dart';
import 'package:flutter_gen/gen_l10n/app_localizations.dart';
import 'package:intl/intl.dart';
import 'package:fk/app_state.dart';
import 'package:provider/provider.dart';

import 'package:fk/constants.dart';

import '../calibration/calibration_model.dart';
import '../calibration/calibration_page.dart';
import '../calibration/clear_calibration_page.dart';
import '../gen/ffi.dart';
import '../meta.dart';

class DisplaySensorValue extends StatelessWidget {
  final SensorConfig sensor;
  final LocalizedSensor localized;
  final MainAxisSize mainAxisSize;

  const DisplaySensorValue(
      {super.key,
      required this.sensor,
      required this.localized,
      this.mainAxisSize = MainAxisSize.max});

  @override
  Widget build(BuildContext context) {
<<<<<<< HEAD
    final valueFormatter = NumberFormat("0.##");
    var valueStyle = const TextStyle(
        fontSize: 18,
        color: AppColors.primaryColor,
        fontWeight: FontWeight.bold);

    var unitsStyle = const TextStyle(
        fontSize: 18,
        color: Color.fromRGBO(64, 64, 64, 1),
        fontWeight: FontWeight.normal);

    final value = sensor.value?.value;
    final uom = localized.uom;
=======
    double screenWidth = MediaQuery.of(context).size.width;
    double valueSize = screenWidth < 360 ? 18 : 24;
    double unitsSize = screenWidth < 360 ? 10 : 12;

    var valueFormatter = NumberFormat("0.##");
    var valueStyle = TextStyle(
      fontSize: valueSize,
      color: AppColors.primaryColor,
      fontWeight: FontWeight.bold,
    );
    var unitsStyle = TextStyle(
      fontSize: unitsSize,
      color: const Color.fromRGBO(64, 64, 64, 1),
      fontWeight: FontWeight.normal,
    );
    var value = sensor.value?.value;
    var uom = localized.uom;
>>>>>>> 9fabb745

    var suffix = Container(
        padding: const EdgeInsets.only(left: 4),
        child: Text(uom, style: unitsStyle));

    if (value == null) {
      return Row(
          mainAxisSize: mainAxisSize,
          children: [Text("--", style: valueStyle), suffix]);
    }
    return Row(mainAxisSize: mainAxisSize, children: [
      Text(valueFormatter.format(value), style: valueStyle),
      suffix
    ]);
  }
}

class SensorInfo extends StatelessWidget {
  final SensorConfig sensor;

  const SensorInfo({super.key, required this.sensor});

  @override
  Widget build(BuildContext context) {
    final localized = LocalizedSensor.get(sensor);

    return Container(
        padding: const EdgeInsets.all(10),
        child: ColoredBox(
            color: const Color.fromRGBO(232, 232, 232, 1),
            child: Container(
                padding: const EdgeInsets.all(6),
                child: Column(children: [
                  Container(
                      padding: const EdgeInsets.only(bottom: 8),
                      child: DisplaySensorValue(
                          sensor: sensor, localized: localized)),
                  Text(
                    localized.name,
                    textAlign: TextAlign.left,
                  )
                ]))));
  }
}

class SensorsGrid extends StatelessWidget {
  final List<Widget> children;

  const SensorsGrid({Key? key, required this.children}) : super(key: key);

  @override
  Widget build(BuildContext context) {
<<<<<<< HEAD
    return Table(children: _generateRows());
  }

  List<TableRow> _generateRows() {
    final List<TableRow> rows = [];
    for (int i = 0; i < children.length; i += 2) {
      rows.add(TableRow(
        children: [
          children[i],
          if (i + 1 < children.length) children[i + 1] else Container(),
        ],
      ));
    }
    return rows;
=======
    double screenWidth = MediaQuery.of(context).size.width;
    double boxSize = screenWidth < 240 ? screenWidth : (screenWidth / 2.3);

    return Wrap(
      alignment: WrapAlignment.start,
      children: children.map((child) {
        return Padding(
          padding: const EdgeInsets.all(4.0),
          child: SizedBox(
            width: boxSize,
            child: child,
          ),
        );
      }).toList(),
    );
>>>>>>> 9fabb745
  }
}

int defaultSensorSorter(SensorConfig a, SensorConfig b) =>
    a.number.compareTo(b.number);

class ModuleInfo extends StatelessWidget {
  final ModuleConfig module;

  const ModuleInfo({super.key, required this.module});

  @override
  Widget build(BuildContext context) {
    final moduleConfigurations = context.watch<ModuleConfigurations>();
    final localized = LocalizedModule.get(module);
    final bay = AppLocalizations.of(context)!.bayNumber(module.position);

    final List<Widget> sensors =
        module.sensors.sorted(defaultSensorSorter).map((sensor) {
      return SensorInfo(sensor: sensor);
    }).toList();

    final Widget maybeCalibration = localized.canCalibrate
        ? Container(
            padding: const EdgeInsets.all(10),
            width: double.infinity,
            child: ElevatedButton(
              onPressed: () {
                calibrationPage() {
                  final config = CalibrationPointConfig.fromTemplate(
                      module.identity, localized.calibrationTemplate!);
                  if (moduleConfigurations.find(module.identity).isCalibrated) {
                    return ClearCalibrationPage(config: config, module: module);
                  } else {
                    return CalibrationPage(config: config);
                  }
                }

                Navigator.push(
                  context,
                  MaterialPageRoute(
                    builder: (context) => ModuleProviders(
                        moduleIdentity: module.identity,
                        child: calibrationPage()),
                  ),
                );
              },
              // style: ElevatedButton.styleFrom(),
              child: Text(AppLocalizations.of(context)!.calibrateButton),
            ))
        : const SizedBox.shrink();

    return Container(
      margin: const EdgeInsets.all(10),
      decoration: BoxDecoration(
          border: Border.all(
            color: const Color.fromRGBO(212, 212, 212, 1),
          ),
          borderRadius: const BorderRadius.all(Radius.circular(5))),
      child: Column(
        children: [
          ListTile(
              leading: Image(image: localized.icon),
              title: Text(localized.name),
              subtitle: Text(bay)),
          maybeCalibration,
          SensorsGrid(children: sensors),
        ],
      ),
    );
  }

  Widget _buildCalibrationButton(
      BuildContext context, LocalizedModule localized) {
    if (!localized.canCalibrate) return const SizedBox.shrink();

    return Container(
      padding: const EdgeInsets.all(10),
      width: double.infinity,
      child: ElevatedButton(
        onPressed: () {
          Navigator.push(
            context,
            MaterialPageRoute(
                builder: (context) => _calibrationPage(context, localized)),
          );
        },
        child: Text(AppLocalizations.of(context)!.calibrateButton),
      ),
    );
  }

  Widget _calibrationPage(BuildContext context, LocalizedModule localized) {
    final moduleConfigurations = context.read<AppState>().moduleConfigurations;
    final config = CalibrationPointConfig.fromTemplate(
        module.identity, localized.calibrationTemplate!);

    return moduleConfigurations.find(module.identity).isCalibrated
        ? ClearCalibrationPage(config: config, module: module)
        : CalibrationPage(config: config);
  }
}<|MERGE_RESOLUTION|>--- conflicted
+++ resolved
@@ -26,21 +26,6 @@
 
   @override
   Widget build(BuildContext context) {
-<<<<<<< HEAD
-    final valueFormatter = NumberFormat("0.##");
-    var valueStyle = const TextStyle(
-        fontSize: 18,
-        color: AppColors.primaryColor,
-        fontWeight: FontWeight.bold);
-
-    var unitsStyle = const TextStyle(
-        fontSize: 18,
-        color: Color.fromRGBO(64, 64, 64, 1),
-        fontWeight: FontWeight.normal);
-
-    final value = sensor.value?.value;
-    final uom = localized.uom;
-=======
     double screenWidth = MediaQuery.of(context).size.width;
     double valueSize = screenWidth < 360 ? 18 : 24;
     double unitsSize = screenWidth < 360 ? 10 : 12;
@@ -58,7 +43,6 @@
     );
     var value = sensor.value?.value;
     var uom = localized.uom;
->>>>>>> 9fabb745
 
     var suffix = Container(
         padding: const EdgeInsets.only(left: 4),
@@ -111,22 +95,6 @@
 
   @override
   Widget build(BuildContext context) {
-<<<<<<< HEAD
-    return Table(children: _generateRows());
-  }
-
-  List<TableRow> _generateRows() {
-    final List<TableRow> rows = [];
-    for (int i = 0; i < children.length; i += 2) {
-      rows.add(TableRow(
-        children: [
-          children[i],
-          if (i + 1 < children.length) children[i + 1] else Container(),
-        ],
-      ));
-    }
-    return rows;
-=======
     double screenWidth = MediaQuery.of(context).size.width;
     double boxSize = screenWidth < 240 ? screenWidth : (screenWidth / 2.3);
 
@@ -142,7 +110,6 @@
         );
       }).toList(),
     );
->>>>>>> 9fabb745
   }
 }
 

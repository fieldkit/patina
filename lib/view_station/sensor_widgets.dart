--- conflicted
+++ resolved
@@ -15,49 +15,26 @@
   final LocalizedSensor localized;
   final MainAxisSize mainAxisSize;
 
-<<<<<<< HEAD
-  static const _valueStyle = TextStyle(
-    fontSize: 22,
-    color: Color.fromRGBO(112, 112, 112, 1),
-    fontWeight: FontWeight.normal,
-    fontFamily: "Avenir",
-  );
-
-  const DisplaySensorValue({
-    super.key,
-    required this.sensor,
-    required this.localized,
-    this.mainAxisSize = MainAxisSize.max,
-  });
-=======
   const DisplaySensorValue(
       {super.key,
       required this.sensor,
       required this.localized,
       this.mainAxisSize = MainAxisSize.max});
->>>>>>> 14c0dc25
 
   @override
   Widget build(BuildContext context) {
     final valueFormatter = NumberFormat("0.##");
+    var valueStyle = const TextStyle(
+        fontSize: 18, color: Colors.red, fontWeight: FontWeight.bold);
+
+    var unitsStyle = const TextStyle(
+        fontSize: 18,
+        color: Color.fromRGBO(64, 64, 64, 1),
+        fontWeight: FontWeight.normal);
+
     final value = sensor.value?.value;
     final uom = localized.uom;
 
-<<<<<<< HEAD
-    final suffix = Container(
-      padding: const EdgeInsets.only(left: 6, top: 4),
-      child: Text(uom, style: _valueStyle.copyWith(fontSize: 12)),
-    );
-
-    return Row(
-      mainAxisSize: mainAxisSize,
-      children: [
-        Text(value == null ? "--" : valueFormatter.format(value),
-            style: _valueStyle),
-        suffix
-      ],
-    );
-=======
     var suffix = Container(
         padding: const EdgeInsets.only(left: 6),
         child: Text(uom, style: unitsStyle));
@@ -71,7 +48,6 @@
       Text(valueFormatter.format(value), style: valueStyle),
       suffix
     ]);
->>>>>>> 14c0dc25
   }
 }
 
@@ -85,29 +61,6 @@
     final localized = LocalizedSensor.get(sensor);
 
     return Container(
-<<<<<<< HEAD
-      padding: const EdgeInsets.all(10),
-      child: ColoredBox(
-        color: const Color.fromRGBO(232, 232, 232, 1),
-        child: Container(
-          padding: const EdgeInsets.all(6),
-          child: Column(
-            children: [
-              Container(
-                padding: const EdgeInsets.only(bottom: 8),
-                child: DisplaySensorValue(
-                  sensor: sensor,
-                  localized: localized,
-                  mainAxisSize: MainAxisSize.max,
-                ),
-              ),
-              Row(children: [Text(localized.name)])
-            ],
-          ),
-        ),
-      ),
-    );
-=======
         padding: const EdgeInsets.all(10),
         child: ColoredBox(
             color: const Color.fromRGBO(232, 232, 232, 1),
@@ -120,7 +73,6 @@
                           sensor: sensor, localized: localized)),
                   Row(children: [Text(localized.name)])
                 ]))));
->>>>>>> 14c0dc25
   }
 }
 
@@ -158,30 +110,6 @@
 
   @override
   Widget build(BuildContext context) {
-<<<<<<< HEAD
-    final localized = LocalizedModule.get(module);
-    final bay = AppLocalizations.of(context)!.bayNumber(module.position);
-
-    final sensors = module.sensors
-        .sorted(defaultSensorSorter)
-        .map((sensor) => SensorInfo(sensor: sensor))
-        .toList();
-
-    return Container(
-      margin: const EdgeInsets.all(10),
-      decoration: BoxDecoration(
-        border: Border.all(color: const Color.fromRGBO(212, 212, 212, 1)),
-        borderRadius: const BorderRadius.all(Radius.circular(5)),
-      ),
-      child: Column(
-        children: [
-          ListTile(
-            leading: Image(image: localized.icon),
-            title: Text(localized.name),
-            subtitle: Text(bay),
-          ),
-          _buildCalibrationButton(context, localized),
-=======
     final moduleConfigurations = context.watch<ModuleConfigurations>();
     final localized = LocalizedModule.get(module);
     final bay = AppLocalizations.of(context)!.bayNumber(module.position);
@@ -221,19 +149,19 @@
         : const SizedBox.shrink();
 
     return Container(
-        margin: const EdgeInsets.all(10),
-        decoration: BoxDecoration(
-            border: Border.all(
-              color: const Color.fromRGBO(212, 212, 212, 1),
-            ),
-            borderRadius: const BorderRadius.all(Radius.circular(5))),
-        child: Column(children: [
+      margin: const EdgeInsets.all(10),
+      decoration: BoxDecoration(
+          border: Border.all(
+            color: const Color.fromRGBO(212, 212, 212, 1),
+          ),
+          borderRadius: const BorderRadius.all(Radius.circular(5))),
+      child: Column(
+        children: [
           ListTile(
               leading: Image(image: localized.icon),
               title: Text(localized.name),
               subtitle: Text(bay)),
           maybeCalibration,
->>>>>>> 14c0dc25
           SensorsGrid(children: sensors),
         ],
       ),

import 'package:fk/providers.dart';
import 'package:flutter/material.dart';
import 'package:flutter_gen/gen_l10n/app_localizations.dart';
import 'package:intl/intl.dart';
import 'package:fk/app_state.dart';
import 'package:provider/provider.dart';

import 'package:fk/constants.dart';

import '../calibration/calibration_model.dart';
import '../calibration/calibration_page.dart';
import '../calibration/clear_calibration_page.dart';
import '../gen/ffi.dart';
import '../meta.dart';

class DisplaySensorValue extends StatelessWidget {
  final SensorConfig sensor;
  final LocalizedSensor localized;
  final MainAxisSize mainAxisSize;

  const DisplaySensorValue(
      {super.key,
      required this.sensor,
      required this.localized,
      this.mainAxisSize = MainAxisSize.max});

  @override
  Widget build(BuildContext context) {
    double screenWidth = MediaQuery.of(context).size.width;
    double valueSize = screenWidth < 360 ? 18 : 24;
    double unitsSize = screenWidth < 360 ? 10 : 12;

    var valueFormatter = NumberFormat("0.##");
    var valueStyle = TextStyle(
      fontSize: valueSize,
      color: Colors.black54,
      fontWeight: FontWeight.w500,
    );
    var unitsStyle = TextStyle(
      fontSize: unitsSize,
      color: const Color.fromRGBO(64, 64, 64, 1),
      fontWeight: FontWeight.normal,
    );
    var value = sensor.value?.value;
    var uom = localized.uom;

    var suffix = Container(
        padding: const EdgeInsets.only(left: 4),
        child: Text(uom, style: unitsStyle));

    if (value == null) {
      return Row(
          mainAxisSize: mainAxisSize,
          children: [Text("--", style: valueStyle), suffix]);
    }
    return Row(mainAxisSize: mainAxisSize, children: [
      Text(valueFormatter.format(value), style: valueStyle),
      suffix
    ]);
  }
}

class SensorInfo extends StatelessWidget {
  final SensorConfig sensor;

  const SensorInfo({super.key, required this.sensor});

  @override
  Widget build(BuildContext context) {
    final localized = LocalizedSensor.get(sensor);

    return Container(
        padding: const EdgeInsets.all(10),
        child: ColoredBox(
            color: const Color.fromRGBO(232, 232, 232, 1),
            child: Container(
                padding: const EdgeInsets.all(6),
                child: Column(children: [
                  Container(
                      padding: const EdgeInsets.only(bottom: 8),
                      child: DisplaySensorValue(
                          sensor: sensor, localized: localized)),
                  Text(
                    localized.name,
                    textAlign: TextAlign.left,
                  )
                ]))));
  }
}

class SensorsGrid extends StatelessWidget {
  final List<Widget> children;

  const SensorsGrid({Key? key, required this.children}) : super(key: key);

  @override
  Widget build(BuildContext context) {
    double screenWidth = MediaQuery.of(context).size.width;
    double boxSize = screenWidth < 240 ? screenWidth : (screenWidth / 2.3);

    return Wrap(
      alignment: WrapAlignment.start,
      children: children.map((child) {
        return Padding(
          padding: const EdgeInsets.all(4.0),
          child: SizedBox(
            width: boxSize,
            child: child,
          ),
        );
      }).toList(),
    );
  }
}

int defaultSensorSorter(SensorConfig a, SensorConfig b) =>
    a.number.compareTo(b.number);

class ModuleInfo extends StatelessWidget {
  final ModuleConfig module;

  const ModuleInfo({super.key, required this.module});

  @override
  Widget build(BuildContext context) {
    final moduleConfigurations = context.watch<ModuleConfigurations>();
    final localized = LocalizedModule.get(module);
    final bay = AppLocalizations.of(context)!.bayNumber(module.position);

    final List<Widget> sensors =
        module.sensors.sorted(defaultSensorSorter).map((sensor) {
      return SensorInfo(sensor: sensor);
    }).toList();

    final Widget maybeCalibration = localized.canCalibrate
        ? Container(
            padding: const EdgeInsets.all(10),
            width: double.infinity,
            child: ElevatedButton(
              onPressed: () {
                calibrationPage() {
                  final config = CalibrationPointConfig.fromTemplate(
                      module.identity, localized.calibrationTemplate!);
                  if (moduleConfigurations.find(module.identity).isCalibrated) {
                    return ClearCalibrationPage(config: config, module: module);
                  } else {
                    return CalibrationPage(config: config);
                  }
                }

                Navigator.push(
                  context,
                  MaterialPageRoute(
                    builder: (context) => ModuleProviders(
                        moduleIdentity: module.identity,
                        child: calibrationPage()),
                  ),
                );
              },
              // style: ElevatedButton.styleFrom(),
              child: Text(AppLocalizations.of(context)!.calibrateButton),
            ))
        : const SizedBox.shrink();

    return Container(
      margin: const EdgeInsets.all(10),
      decoration: BoxDecoration(
          border: Border.all(
            color: const Color.fromRGBO(212, 212, 212, 1),
          ),
          borderRadius: const BorderRadius.all(Radius.circular(5))),
      child: Column(
        children: [
          ListTile(
              leading: Image(image: localized.icon),
              title: Text(localized.name),
              subtitle: Text(bay)),
          maybeCalibration,
          SensorsGrid(children: sensors),
        ],
      ),
    );
  }

  Widget _buildCalibrationButton(
<<<<<<< HEAD
      //TODO: Not refrenced
      BuildContext context,
      LocalizedModule localized) {
=======
      BuildContext context, LocalizedModule localized) {
>>>>>>> 02f5e653
    if (!localized.canCalibrate) return const SizedBox.shrink();

    return Container(
      padding: const EdgeInsets.all(10),
      width: double.infinity,
      child: ElevatedButton(
        onPressed: () {
          Navigator.push(
            context,
            MaterialPageRoute(
                builder: (context) => _calibrationPage(context, localized)),
          );
        },
        child: Text(AppLocalizations.of(context)!.calibrateButton),
      ),
    );
  }

  Widget _calibrationPage(BuildContext context, LocalizedModule localized) {
    final moduleConfigurations = context.read<AppState>().moduleConfigurations;
    final config = CalibrationPointConfig.fromTemplate(
        module.identity, localized.calibrationTemplate!);

    return moduleConfigurations.find(module.identity).isCalibrated
        ? ClearCalibrationPage(config: config, module: module)
        : CalibrationPage(config: config);
  }
}<|MERGE_RESOLUTION|>--- conflicted
+++ resolved
@@ -183,13 +183,9 @@
   }
 
   Widget _buildCalibrationButton(
-<<<<<<< HEAD
       //TODO: Not refrenced
       BuildContext context,
       LocalizedModule localized) {
-=======
-      BuildContext context, LocalizedModule localized) {
->>>>>>> 02f5e653
     if (!localized.canCalibrate) return const SizedBox.shrink();
 
     return Container(

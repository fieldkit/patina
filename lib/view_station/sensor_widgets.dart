<<<<<<< HEAD
import 'package:flutter/material.dart';
import 'package:flutter_gen/gen_l10n/app_localizations.dart';
import 'package:intl/intl.dart';
import 'package:fk/app_state.dart';
import 'package:provider/provider.dart';

import '../calibration/calibration_model.dart';
import '../calibration/calibration_page.dart';
import '../calibration/clear_calibration_page.dart';
import '../gen/ffi.dart';
=======
import 'package:intl/intl.dart';
import 'package:flutter/material.dart';
import 'package:fk/constants.dart';

import '../gen/api.dart';
>>>>>>> 211bee95
import '../meta.dart';

class DisplaySensorValue extends StatelessWidget {
  final SensorConfig sensor;
  final LocalizedSensor localized;
  final MainAxisSize mainAxisSize;
  final bool isConnected;
  final double? previousValue;

  const DisplaySensorValue(
      {super.key,
      required this.sensor,
      required this.localized,
      this.mainAxisSize = MainAxisSize.max,
      this.isConnected = true,
      this.previousValue});

  @override
  Widget build(BuildContext context) {
    double screenWidth = MediaQuery.of(context).size.width;
    double valueSize = screenWidth < 360 ? 18 : 24;
    double unitsSize = screenWidth < 360 ? 10 : 12;

    final valueFormatter = NumberFormat("0.##");
    final valueStyle = TextStyle(
      fontSize: valueSize,
      color: Colors.black54,
      fontWeight: FontWeight.w500,
    );
    final unitsStyle = TextStyle(
      fontSize: unitsSize,
      color: isConnected ? const Color.fromRGBO(64, 64, 64, 1) : Colors.grey,
      fontWeight: FontWeight.normal,
    );
    final value = sensor.value?.value;
    final uom = localized.uom;

<<<<<<< HEAD
    // Determine the direction of the value change
    Widget changeIcon = const SizedBox.shrink();
    if (previousValue != null && value != null) {
      if (value > previousValue!) {
        // Value is rising
        changeIcon = const Icon(Icons.arrow_upward, color: Colors.blue);
      } else if (value < previousValue!) {
        // Value is falling
        changeIcon = const Icon(Icons.arrow_downward, color: Colors.red);
      } else {
        // Value is unchanged, nothing
      }
    }

    var suffix = Container(
=======
    final suffix = Container(
>>>>>>> 211bee95
        padding: const EdgeInsets.only(left: 4),
        child: Text(uom, style: unitsStyle));

    if (value == null || !isConnected) {
      return Row(mainAxisSize: mainAxisSize, children: [
        Text("--", style: valueStyle),
        suffix,
        if (!isConnected)
          Text(" (Last reading)",
              style: TextStyle(fontSize: unitsSize, color: Colors.grey)),
      ]);
    }
    return Row(mainAxisSize: mainAxisSize, children: [
      Text(valueFormatter.format(value), style: valueStyle),
      suffix,
      changeIcon
    ]);
  }
}

class SensorInfo extends StatelessWidget {
  final SensorConfig sensor;
  final bool isConnected;

  const SensorInfo({
    super.key,
    required this.sensor,
    this.isConnected = true,
  });

  @override
  Widget build(BuildContext context) {
    final localized = LocalizedSensor.get(sensor);

    return Container(
        padding: const EdgeInsets.all(10),
        child: ColoredBox(
            color: const Color.fromRGBO(232, 232, 232, 1),
            child: Container(
                padding: const EdgeInsets.all(6),
                child: Column(
                    crossAxisAlignment: CrossAxisAlignment.start,
                    children: [
                      Container(
                          padding: const EdgeInsets.only(bottom: 8),
                          child: DisplaySensorValue(
                              sensor: sensor,
                              localized: localized,
                              isConnected: isConnected,
                              previousValue: sensor.previousValue?.value)),
                      Text(localized.name)
                    ]))));
  }
}

class SensorsGrid extends StatelessWidget {
  final List<Widget> children;

  const SensorsGrid({super.key, required this.children});

  @override
  Widget build(BuildContext context) {
<<<<<<< HEAD
    double screenWidth = MediaQuery.of(context).size.width;
    double boxSize = screenWidth < 240 ? screenWidth : (screenWidth / 2.3);

    return Wrap(
      alignment: WrapAlignment.start,
      children: children.map((child) {
        return Padding(
          padding: const EdgeInsets.all(4.0),
          child: SizedBox(
            width: boxSize,
            child: child,
          ),
        );
      }).toList(),
    );
  }
}

int defaultSensorSorter(SensorConfig a, SensorConfig b) =>
    a.number.compareTo(b.number);

class ModuleInfo extends StatefulWidget {
  final ModuleConfig module;

  const ModuleInfo({super.key, required this.module});

  @override
  State<ModuleInfo> createState() => _ModuleInfoState();
}

class _ModuleInfoState extends State<ModuleInfo> {
  bool _isExpanded = true; // Default state is expanded

  @override
  Widget build(BuildContext context) {
    final localized = LocalizedModule.get(widget.module);
    final bay = AppLocalizations.of(context)!.bayNumber(widget.module.position);

    return Container(
      margin: const EdgeInsets.all(10),
      decoration: BoxDecoration(
        border: Border.all(color: const Color.fromRGBO(212, 212, 212, 1)),
        borderRadius: const BorderRadius.all(Radius.circular(5)),
      ),
      child: Column(
        children: [
          ListTile(
            leading: Image(image: localized.icon),
            title: Text(localized.name),
            subtitle: Text(bay),
            trailing: IconButton(
              icon: _isExpanded
                  ? const Icon(
                      Icons.keyboard_arrow_up,
                      size: 30,
                      color: Colors.black54,
                    )
                  : const Icon(
                      Icons.keyboard_arrow_down,
                      size: 30,
                      color: Colors.black54,
                    ),
              onPressed: () {
                setState(() {
                  _isExpanded = !_isExpanded;
                });
              },
            ),
          ),
          if (_isExpanded) ...[
            // Calibration button and sensors grid are only shown if expanded
            _buildCalibrationButton(context, localized, widget.module),
            SensorsGrid(children: _buildSensorWidgets(widget.module.sensors)),
          ],
        ],
      ),
    );
  }

  List<Widget> _buildSensorWidgets(List<SensorConfig> sensors) {
    return sensors.map((sensor) {
      return SensorInfo(sensor: sensor);
    }).toList();
  }

  Widget _buildCalibrationButton(
      BuildContext context, LocalizedModule localized, ModuleConfig module) {
    if (!localized.canCalibrate) return const SizedBox.shrink();

    return Container(
      padding: const EdgeInsets.all(10),
      width: double.infinity,
      child: ElevatedButton(
        onPressed: () {
          Navigator.push(
            context,
            MaterialPageRoute(
                builder: (context) =>
                    _calibrationPage(context, localized, module)),
          );
        },
        child: Text(AppLocalizations.of(context)!.calibrateButton),
      ),
    );
  }

  Widget _calibrationPage(
      BuildContext context, LocalizedModule localized, ModuleConfig module) {
    final moduleConfigurations = context.read<AppState>().moduleConfigurations;
    final config = CalibrationPointConfig.fromTemplate(
        module.identity, localized.calibrationTemplate!);

    return moduleConfigurations.find(module.identity).isCalibrated
        ? ClearCalibrationPage(config: config, module: module)
        : CalibrationPage(config: config);
=======
    return LayoutBuilder(
        builder: (BuildContext context, BoxConstraints constraints) {
      double width = constraints.maxWidth;
      double boxSize = width < 240 ? width : (width / 2.0);

      return Align(
          alignment: Alignment.topLeft,
          child: Wrap(
            alignment: WrapAlignment.start,
            children: children.map((child) {
              return SizedBox(
                width: boxSize,
                child: Padding(
                  padding: const EdgeInsets.all(4.0),
                  child: child,
                ),
              );
            }).toList(),
          ));
    });
>>>>>>> 211bee95
  }
}<|MERGE_RESOLUTION|>--- conflicted
+++ resolved
@@ -1,21 +1,7 @@
-<<<<<<< HEAD
-import 'package:flutter/material.dart';
-import 'package:flutter_gen/gen_l10n/app_localizations.dart';
-import 'package:intl/intl.dart';
-import 'package:fk/app_state.dart';
-import 'package:provider/provider.dart';
-
-import '../calibration/calibration_model.dart';
-import '../calibration/calibration_page.dart';
-import '../calibration/clear_calibration_page.dart';
-import '../gen/ffi.dart';
-=======
+import 'package:fk/providers.dart';
 import 'package:intl/intl.dart';
 import 'package:flutter/material.dart';
-import 'package:fk/constants.dart';
-
 import '../gen/api.dart';
->>>>>>> 211bee95
 import '../meta.dart';
 
 class DisplaySensorValue extends StatelessWidget {
@@ -53,7 +39,6 @@
     final value = sensor.value?.value;
     final uom = localized.uom;
 
-<<<<<<< HEAD
     // Determine the direction of the value change
     Widget changeIcon = const SizedBox.shrink();
     if (previousValue != null && value != null) {
@@ -68,10 +53,7 @@
       }
     }
 
-    var suffix = Container(
-=======
     final suffix = Container(
->>>>>>> 211bee95
         padding: const EdgeInsets.only(left: 4),
         child: Text(uom, style: unitsStyle));
 
@@ -134,123 +116,6 @@
 
   @override
   Widget build(BuildContext context) {
-<<<<<<< HEAD
-    double screenWidth = MediaQuery.of(context).size.width;
-    double boxSize = screenWidth < 240 ? screenWidth : (screenWidth / 2.3);
-
-    return Wrap(
-      alignment: WrapAlignment.start,
-      children: children.map((child) {
-        return Padding(
-          padding: const EdgeInsets.all(4.0),
-          child: SizedBox(
-            width: boxSize,
-            child: child,
-          ),
-        );
-      }).toList(),
-    );
-  }
-}
-
-int defaultSensorSorter(SensorConfig a, SensorConfig b) =>
-    a.number.compareTo(b.number);
-
-class ModuleInfo extends StatefulWidget {
-  final ModuleConfig module;
-
-  const ModuleInfo({super.key, required this.module});
-
-  @override
-  State<ModuleInfo> createState() => _ModuleInfoState();
-}
-
-class _ModuleInfoState extends State<ModuleInfo> {
-  bool _isExpanded = true; // Default state is expanded
-
-  @override
-  Widget build(BuildContext context) {
-    final localized = LocalizedModule.get(widget.module);
-    final bay = AppLocalizations.of(context)!.bayNumber(widget.module.position);
-
-    return Container(
-      margin: const EdgeInsets.all(10),
-      decoration: BoxDecoration(
-        border: Border.all(color: const Color.fromRGBO(212, 212, 212, 1)),
-        borderRadius: const BorderRadius.all(Radius.circular(5)),
-      ),
-      child: Column(
-        children: [
-          ListTile(
-            leading: Image(image: localized.icon),
-            title: Text(localized.name),
-            subtitle: Text(bay),
-            trailing: IconButton(
-              icon: _isExpanded
-                  ? const Icon(
-                      Icons.keyboard_arrow_up,
-                      size: 30,
-                      color: Colors.black54,
-                    )
-                  : const Icon(
-                      Icons.keyboard_arrow_down,
-                      size: 30,
-                      color: Colors.black54,
-                    ),
-              onPressed: () {
-                setState(() {
-                  _isExpanded = !_isExpanded;
-                });
-              },
-            ),
-          ),
-          if (_isExpanded) ...[
-            // Calibration button and sensors grid are only shown if expanded
-            _buildCalibrationButton(context, localized, widget.module),
-            SensorsGrid(children: _buildSensorWidgets(widget.module.sensors)),
-          ],
-        ],
-      ),
-    );
-  }
-
-  List<Widget> _buildSensorWidgets(List<SensorConfig> sensors) {
-    return sensors.map((sensor) {
-      return SensorInfo(sensor: sensor);
-    }).toList();
-  }
-
-  Widget _buildCalibrationButton(
-      BuildContext context, LocalizedModule localized, ModuleConfig module) {
-    if (!localized.canCalibrate) return const SizedBox.shrink();
-
-    return Container(
-      padding: const EdgeInsets.all(10),
-      width: double.infinity,
-      child: ElevatedButton(
-        onPressed: () {
-          Navigator.push(
-            context,
-            MaterialPageRoute(
-                builder: (context) =>
-                    _calibrationPage(context, localized, module)),
-          );
-        },
-        child: Text(AppLocalizations.of(context)!.calibrateButton),
-      ),
-    );
-  }
-
-  Widget _calibrationPage(
-      BuildContext context, LocalizedModule localized, ModuleConfig module) {
-    final moduleConfigurations = context.read<AppState>().moduleConfigurations;
-    final config = CalibrationPointConfig.fromTemplate(
-        module.identity, localized.calibrationTemplate!);
-
-    return moduleConfigurations.find(module.identity).isCalibrated
-        ? ClearCalibrationPage(config: config, module: module)
-        : CalibrationPage(config: config);
-=======
     return LayoutBuilder(
         builder: (BuildContext context, BoxConstraints constraints) {
       double width = constraints.maxWidth;
@@ -271,6 +136,5 @@
             }).toList(),
           ));
     });
->>>>>>> 211bee95
   }
 }
import 'package:fk/providers.dart';
import 'package:flutter/material.dart';
import 'package:flutter_gen/gen_l10n/app_localizations.dart';
import 'package:intl/intl.dart';
import 'package:fk/app_state.dart';
import 'package:provider/provider.dart';

import 'package:fk/constants.dart';

import '../calibration/calibration_model.dart';
import '../calibration/calibration_page.dart';
import '../calibration/clear_calibration_page.dart';
import '../gen/ffi.dart';
import '../meta.dart';
import 'package:fk/constants.dart';

class DisplaySensorValue extends StatelessWidget {
  final SensorConfig sensor;
  final LocalizedSensor localized;
  final MainAxisSize mainAxisSize;

  const DisplaySensorValue(
      {super.key,
      required this.sensor,
      required this.localized,
      this.mainAxisSize = MainAxisSize.max});

  @override
  Widget build(BuildContext context) {
    final valueFormatter = NumberFormat("0.##");
    var valueStyle = const TextStyle(
<<<<<<< HEAD
        fontSize: 18,
        color: AppColors.primaryColor,
        fontWeight: FontWeight.bold);

    var unitsStyle = const TextStyle(
        fontSize: 18,
        color: Color.fromRGBO(64, 64, 64, 1),
        fontWeight: FontWeight.normal);

    final value = sensor.value?.value;
    final uom = localized.uom;
=======
      fontSize: 32,
      color: AppColors.primaryColor,
      fontWeight: FontWeight.bold,
    );
    var unitsStyle = const TextStyle(
      fontSize: 14,
      color: Color.fromRGBO(64, 64, 64, 1),
      fontWeight: FontWeight.normal,
    );
    var value = sensor.value?.value;
    var uom = localized.uom;
>>>>>>> 87e63e2a

    var suffix = Container(
        padding: const EdgeInsets.only(left: 6),
        child: Text(uom, style: unitsStyle));

    if (value == null) {
      return Row(
          mainAxisSize: mainAxisSize,
          children: [Text("--", style: valueStyle), suffix]);
    }
    return Row(mainAxisSize: mainAxisSize, children: [
      Text(valueFormatter.format(value), style: valueStyle),
      suffix
    ]);
  }
}

class SensorInfo extends StatelessWidget {
  final SensorConfig sensor;

  const SensorInfo({super.key, required this.sensor});

  @override
  Widget build(BuildContext context) {
    final localized = LocalizedSensor.get(sensor);

    return Container(
        padding: const EdgeInsets.all(10),
        child: ColoredBox(
            color: const Color.fromRGBO(232, 232, 232, 1),
            child: Container(
                padding: const EdgeInsets.all(6),
                child: Column(children: [
                  Container(
                      padding: const EdgeInsets.only(bottom: 8),
                      child: DisplaySensorValue(
                          sensor: sensor, localized: localized)),
                  Row(children: [Text(localized.name)])
                ]))));
  }
}

class SensorsGrid extends StatelessWidget {
  final List<Widget> children;

  const SensorsGrid({super.key, required this.children});

  @override
  Widget build(BuildContext context) {
    return Table(children: _generateRows());
  }

  List<TableRow> _generateRows() {
    final List<TableRow> rows = [];
    for (int i = 0; i < children.length; i += 2) {
      rows.add(TableRow(
        children: [
          children[i],
          if (i + 1 < children.length) children[i + 1] else Container(),
        ],
      ));
    }
    return rows;
  }
}

int defaultSensorSorter(SensorConfig a, SensorConfig b) =>
    a.number.compareTo(b.number);

class ModuleInfo extends StatelessWidget {
  final ModuleConfig module;

  const ModuleInfo({super.key, required this.module});

  @override
  Widget build(BuildContext context) {
    final moduleConfigurations = context.watch<ModuleConfigurations>();
    final localized = LocalizedModule.get(module);
    final bay = AppLocalizations.of(context)!.bayNumber(module.position);

    final List<Widget> sensors =
        module.sensors.sorted(defaultSensorSorter).map((sensor) {
      return SensorInfo(sensor: sensor);
    }).toList();

    final Widget maybeCalibration = localized.canCalibrate
        ? Container(
            padding: const EdgeInsets.all(10),
            width: double.infinity,
            child: ElevatedButton(
              onPressed: () {
                calibrationPage() {
                  final config = CalibrationPointConfig.fromTemplate(
                      module.identity, localized.calibrationTemplate!);
                  if (moduleConfigurations.find(module.identity).isCalibrated) {
                    return ClearCalibrationPage(config: config, module: module);
                  } else {
                    return CalibrationPage(config: config);
                  }
                }

                Navigator.push(
                  context,
                  MaterialPageRoute(
                    builder: (context) => ModuleProviders(
                        moduleIdentity: module.identity,
                        child: calibrationPage()),
                  ),
                );
              },
              // style: ElevatedButton.styleFrom(),
              child: Text(AppLocalizations.of(context)!.calibrateButton),
            ))
        : const SizedBox.shrink();

    return Container(
      margin: const EdgeInsets.all(10),
      decoration: BoxDecoration(
          border: Border.all(
            color: const Color.fromRGBO(212, 212, 212, 1),
          ),
          borderRadius: const BorderRadius.all(Radius.circular(5))),
      child: Column(
        children: [
          ListTile(
              leading: Image(image: localized.icon),
              title: Text(localized.name),
              subtitle: Text(bay)),
          maybeCalibration,
          SensorsGrid(children: sensors),
        ],
      ),
    );
  }

  Widget _buildCalibrationButton(
      BuildContext context, LocalizedModule localized) {
    if (!localized.canCalibrate) return const SizedBox.shrink();

    return Container(
      padding: const EdgeInsets.all(10),
      width: double.infinity,
      child: ElevatedButton(
        onPressed: () {
          Navigator.push(
            context,
            MaterialPageRoute(
                builder: (context) => _calibrationPage(context, localized)),
          );
        },
        child: Text(AppLocalizations.of(context)!.calibrateButton),
      ),
    );
  }

  Widget _calibrationPage(BuildContext context, LocalizedModule localized) {
    final moduleConfigurations = context.read<AppState>().moduleConfigurations;
    final config = CalibrationPointConfig.fromTemplate(
        module.identity, localized.calibrationTemplate!);

    return moduleConfigurations.find(module.identity).isCalibrated
        ? ClearCalibrationPage(config: config, module: module)
        : CalibrationPage(config: config);
  }
}<|MERGE_RESOLUTION|>--- conflicted
+++ resolved
@@ -12,7 +12,6 @@
 import '../calibration/clear_calibration_page.dart';
 import '../gen/ffi.dart';
 import '../meta.dart';
-import 'package:fk/constants.dart';
 
 class DisplaySensorValue extends StatelessWidget {
   final SensorConfig sensor;
@@ -29,7 +28,6 @@
   Widget build(BuildContext context) {
     final valueFormatter = NumberFormat("0.##");
     var valueStyle = const TextStyle(
-<<<<<<< HEAD
         fontSize: 18,
         color: AppColors.primaryColor,
         fontWeight: FontWeight.bold);
@@ -41,19 +39,6 @@
 
     final value = sensor.value?.value;
     final uom = localized.uom;
-=======
-      fontSize: 32,
-      color: AppColors.primaryColor,
-      fontWeight: FontWeight.bold,
-    );
-    var unitsStyle = const TextStyle(
-      fontSize: 14,
-      color: Color.fromRGBO(64, 64, 64, 1),
-      fontWeight: FontWeight.normal,
-    );
-    var value = sensor.value?.value;
-    var uom = localized.uom;
->>>>>>> 87e63e2a
 
     var suffix = Container(
         padding: const EdgeInsets.only(left: 6),

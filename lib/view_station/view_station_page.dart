--- conflicted
+++ resolved
@@ -101,7 +101,6 @@
         ),
       );
     }
-
     final titleText = lastConnected != null
         ? localizations.notConnectedSince
         : localizations.notConnected;
@@ -225,14 +224,9 @@
   Widget build(BuildContext context) {
     final localizations = AppLocalizations.of(context)!;
     return Container(
-<<<<<<< HEAD
-        width: double.infinity,
-        height: 300,
-=======
         margin: const EdgeInsets.all(10),
         width: double.infinity,
         height: 200,
->>>>>>> 2594fdc9
         decoration: BoxDecoration(color: color(), shape: BoxShape.circle),
         alignment: Alignment.center,
         child: Column(mainAxisAlignment: MainAxisAlignment.center, children: [
@@ -270,166 +264,94 @@
 
     return Column(
       children: [
-<<<<<<< HEAD
-        Container(
-          padding: const EdgeInsets.fromLTRB(10, 40, 10, 10),
-          margin: const EdgeInsets.all(40),
-          child: DecoratedBox(
-            decoration: BoxDecoration(
-              color: Colors.white,
-              borderRadius: BorderRadius.circular(10),
-              border: Border.all(
-                color: Colors.grey.shade300,
-                width: 1,
+        Stack(children: [
+          Container(
+            margin: const EdgeInsets.fromLTRB(20, 40, 20, 20),
+            child: DecoratedBox(
+              decoration: BoxDecoration(
+                color: Colors.white,
+                borderRadius: BorderRadius.circular(2),
+                border: Border.all(
+                  color: Colors.grey.shade300,
+                  width: 1,
+                ),
+              ),
+              child: Column(
+                children: [
+                  IntrinsicHeight(
+                    child: Row(
+                      children: [
+                        Expanded(
+                          child: Center(
+                            child: TimerCircle(
+                              enabled: station.connected,
+                              deployed:
+                                  station.ephemeral?.deployment?.startTime,
+                            ),
+                          ),
+                        ),
+                        Expanded(
+                          child: Column(
+                            mainAxisAlignment: MainAxisAlignment.start,
+                            children: [
+                              BatteryIndicator(
+                                  enabled: station.connected, level: battery),
+                              MemoryIndicator(
+                                  enabled: station.connected,
+                                  bytesUsed: bytesUsed),
+                            ],
+                          ),
+                        ),
+                      ],
+                    ),
+                  ),
+                  Container(
+                    padding: const EdgeInsets.all(10),
+                    width: 500,
+                    height: 90,
+                    child: ElevatedTextButton(
+                      onPressed: deployTask != null
+                          ? () {
+                              Navigator.push(
+                                context,
+                                MaterialPageRoute(
+                                  builder: (context) => DeployStationRoute(
+                                      deviceId: station.deviceId),
+                                ),
+                              );
+                            }
+                          : null,
+                      text: AppLocalizations.of(context)!.deployButton,
+                    ),
+                  ),
+                ],
               ),
             ),
-            child: Column(
-              children: [
-                IntrinsicHeight(
-                  child: Row(
-                    children: [
-                      Expanded(
-                        child: Center(
-                          child: TimerCircle(
-                            enabled: station.connected,
-                            deployed: station.ephemeral?.deployment?.startTime,
-                          ),
-                        ),
-                      ),
-                      Expanded(
-                        child: Column(
-                          mainAxisAlignment: MainAxisAlignment.start,
-                          children: [
-                            BatteryIndicator(
-                                enabled: station.connected, level: battery),
-                            MemoryIndicator(
-                                enabled: station.connected,
-                                bytesUsed: bytesUsed),
-                            LastConnected(
-                                lastConnected: station.config?.lastSeen,
-                                connected: station.connected),
-                          ],
-                        ),
-                      ),
-                    ],
-                  ),
-                ),
-                Container(
-                  padding: const EdgeInsets.all(10),
-                  width: 500,
-                  height: 90,
-                  child: ElevatedTextButton(
-                    onPressed: deployTask != null
-                        ? () {
-                            Navigator.push(
-                              context,
-                              MaterialPageRoute(
-                                builder: (context) => DeployStationRoute(
-                                    deviceId: station.deviceId),
-                              ),
-                            );
-                          }
-                        : null,
-                    text: AppLocalizations.of(context)!.deployButton,
-                  ),
-                ),
-              ],
-            ),
           ),
-        ),
-        if (modules.length ==
-            1) // Note: This is on purpose, checking for only diagnostics module
-          const NoModulesWidget()
-        else
-          Column(children: modules),
-=======
-        Stack(
-          children: [
-            Container(
-              margin: const EdgeInsets.fromLTRB(20, 40, 20, 20),
+          Positioned.fill(
+            top: 8,
+            child: Align(
+              alignment: Alignment.topCenter,
               child: DecoratedBox(
                 decoration: BoxDecoration(
                   color: Colors.white,
                   borderRadius: BorderRadius.circular(2),
                   border: Border.all(
                     color: Colors.grey.shade300,
-                    width: 1,
                   ),
                 ),
-                child: Column(
-                  children: [
-                    IntrinsicHeight(
-                      child: Row(
-                        children: [
-                          Expanded(
-                            child: Center(
-                              child: TimerCircle(
-                                enabled: station.connected,
-                                deployed:
-                                    station.ephemeral?.deployment?.startTime,
-                              ),
-                            ),
-                          ),
-                          Expanded(
-                            child: Column(
-                              mainAxisAlignment: MainAxisAlignment.start,
-                              children: [
-                                BatteryIndicator(
-                                    enabled: station.connected, level: battery),
-                                MemoryIndicator(
-                                    enabled: station.connected,
-                                    bytesUsed: bytesUsed),
-                              ],
-                            ),
-                          ),
-                        ],
-                      ),
-                    ),
-                    Container(
-                      padding: const EdgeInsets.all(10),
-                      width: 500,
-                      height: 90,
-                      child: ElevatedTextButton(
-                        onPressed: deployTask != null
-                            ? () {
-                                Navigator.push(
-                                  context,
-                                  MaterialPageRoute(
-                                    builder: (context) => DeployStationRoute(
-                                        deviceId: station.deviceId),
-                                  ),
-                                );
-                              }
-                            : null,
-                        text: AppLocalizations.of(context)!.deployButton,
-                      ),
-                    ),
-                  ],
-                ),
+                child: LastConnected(
+                    lastConnected: station.config?.lastSeen,
+                    connected: station.connected),
               ),
             ),
-            Positioned.fill(
-              top: 8,
-              child: Align(
-                alignment: Alignment.topCenter,
-                child: DecoratedBox(
-                  decoration: BoxDecoration(
-                    color: Colors.white,
-                    borderRadius: BorderRadius.circular(2),
-                    border: Border.all(
-                      color: Colors.grey.shade300,
-                    ),
-                  ),
-                  child: LastConnected(
-                      lastConnected: station.config?.lastSeen,
-                      connected: station.connected),
-                ),
-              ),
-            ),
-          ],
-        ),
-        Column(children: modules),
->>>>>>> 2594fdc9
+          )
+        ]),
+        if (modules.length ==
+            1) // Note: This is on purpose, checking for only diagnostics module
+          const NoModulesWidget()
+        else
+          Column(children: modules),
       ],
     );
   }

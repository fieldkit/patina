--- conflicted
+++ resolved
@@ -128,7 +128,7 @@
       );
     }
     final titleText = lastConnected != null
-        ? localizations.lastConnected
+        ? localizations.lastConnectedSince(lastConnected!)
         : localizations.notConnected;
     final subtitleText = lastConnected != null
         ? DateFormat.yMd().add_jm().format(
@@ -304,7 +304,11 @@
         Container(
           padding: const EdgeInsets.fromLTRB(10, 10, 10, 0),
           child: SizedBox(
-            height: deployTask != null && station.connected && modulesCalibrated || !station.connected ? 340 : 260,
+            height:
+                deployTask != null && station.connected && modulesCalibrated ||
+                        !station.connected
+                    ? 340
+                    : 260,
             child: Stack(
               children: [
                 Positioned.fill(
@@ -320,7 +324,6 @@
                           width: 1,
                         ),
                       ),
-<<<<<<< HEAD
                       child: Column(
                         children: [
                           IntrinsicHeight(
@@ -331,7 +334,8 @@
                                     child: TimerCircle(
                                       enabled: station.connected,
                                       deployed: station
-                                          .ephemeral?.deployment?.startTime,
+                                          .ephemeral?.deployment?.startTime
+                                          .toInt(),
                                     ),
                                   ),
                                 ),
@@ -344,38 +348,9 @@
                                           level: battery),
                                       MemoryIndicator(
                                           enabled: station.connected,
-                                          bytesUsed: bytesUsed),
+                                          bytesUsed: bytesUsed.toInt()),
                                     ],
                                   ),
-=======
-                    ),
-                    child: Column(
-                      children: [
-                        IntrinsicHeight(
-                          child: Row(
-                            children: [
-                              Expanded(
-                                child: Center(
-                                  child: TimerCircle(
-                                    enabled: station.connected,
-                                    deployed: station
-                                        .ephemeral?.deployment?.startTime
-                                        .toInt(),
-                                  ),
-                                ),
-                              ),
-                              Expanded(
-                                child: Column(
-                                  mainAxisAlignment: MainAxisAlignment.start,
-                                  children: [
-                                    BatteryIndicator(
-                                        enabled: station.connected,
-                                        level: battery),
-                                    MemoryIndicator(
-                                        enabled: station.connected,
-                                        bytesUsed: bytesUsed.toInt()),
-                                  ],
->>>>>>> 7645f223
                                 ),
                               ],
                             ),
@@ -416,7 +391,8 @@
                                     ),
                                   );
                                 },
-                              text: AppLocalizations.of(context)!.deployButton,
+                                text:
+                                    AppLocalizations.of(context)!.deployButton,
                               ),
                             )
                         ],
@@ -446,7 +422,8 @@
             ),
           ),
         ),
-        if (modules.length == 1) // Note: This is on purpose, checking for only diagnostics module
+        if (modules.length ==
+            1) // Note: This is on purpose, checking for only diagnostics module
           NoModulesWidget(station: station)
         else
           Column(children: modules),

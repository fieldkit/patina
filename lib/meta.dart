import 'package:calibration/calibration.dart';
import 'package:flutter/material.dart';

import 'diagnostics.dart';
import 'gen/ffi.dart';

class LocalizedModule {
  String key;
  String name;
  AssetImage icon;

  CalibrationTemplate? get calibrationTemplate =>
      CalibrationTemplate.forModuleKey(key);

  bool get canCalibrate => calibrationTemplate != null;

  LocalizedModule({required this.key, required this.name, required this.icon});

  static LocalizedModule get(ModuleConfig module) {
    switch (module.key) {
      case "modules.water.temp":
        return LocalizedModule(
            key: module.key,
            icon:
                const AssetImage("resources/images/icon_module_water_temp.png"),
            name: "Water Temperature Module");
      case "modules.water.ph":
        return LocalizedModule(
            key: module.key,
            icon: const AssetImage("resources/images/icon_module_water_ph.png"),
            name: "pH Module");
      case "modules.water.orp":
        return LocalizedModule(
            key: module.key,
            icon:
                const AssetImage("resources/images/icon_module_water_orp.png"),
            name: "ORP Module");
      case "modules.water.do":
        return LocalizedModule(
            key: module.key,
            icon: const AssetImage("resources/images/icon_module_water_do.png"),
            name: "Dissolved Oxygen Module");
      case "modules.water.ec":
        return LocalizedModule(
<<<<<<< HEAD
            key: module.key,
            icon: const AssetImage("resources/images/icon_module_water_ec.png"),
            name: "Conductivity Module");
=======
            key: module.key, icon: const AssetImage("resources/images/icon_module_water_ec.png"), name: "Conductivity Module");
      case "modules.water.depth":
        return LocalizedModule(
            key: module.key, icon: const AssetImage("resources/images/icon_module_generic.png"), name: "Water Depth Module");
>>>>>>> 65d19bdd
      case "modules.weather":
        return LocalizedModule(
            key: module.key,
            icon: const AssetImage("resources/images/icon_module_weather.png"),
            name: "Weather Module");
      case "modules.diagnostics":
        return LocalizedModule(
            key: module.key,
            icon: const AssetImage("resources/images/icon_module_generic.png"),
            name: "Diagnostics Module");
      case "modules.random":
        return LocalizedModule(
            key: module.key,
            icon: const AssetImage("resources/images/icon_module_generic.png"),
            name: "Random Module");
      default:
        Loggers.main.e("Unknown module key: ${module.key}");
        return LocalizedModule(
            key: module.key,
            icon: const AssetImage("resources/images/icon_module_generic.png"),
            name: "Unknown Module");
    }
  }
}

class LocalizedSensor {
  String name;
  String uom;

  LocalizedSensor({required this.name, required this.uom});

  static LocalizedSensor get(SensorConfig sensor) {
    switch (sensor.fullKey) {
      case "modules.water.temp.temp":
        return LocalizedSensor(
            name: "Water Temperature", uom: sensor.calibratedUom);
      case "modules.water.ph.ph":
        return LocalizedSensor(name: "pH", uom: sensor.calibratedUom);
      case "modules.water.ec.ec":
        return LocalizedSensor(name: "Conductivity", uom: sensor.calibratedUom);
      case "modules.water.do.do":
        return LocalizedSensor(
            name: "Dissolved Oxygen", uom: sensor.calibratedUom);
      case "modules.water.do.pressure":
        return LocalizedSensor(name: "Air Pressure", uom: sensor.calibratedUom);
      case "modules.water.do.temperature":
        return LocalizedSensor(
            name: "Air Temperature", uom: sensor.calibratedUom);
      case "modules.water.orp.orp":
        return LocalizedSensor(name: "ORP", uom: sensor.calibratedUom);

      case "modules.water.depth.temp":
        return LocalizedSensor(name: "Water Temperature", uom: sensor.calibratedUom);
      case "modules.water.depth.depth":
        return LocalizedSensor(name: "Water Depth (Pressure)", uom: sensor.calibratedUom);

      case "modules.diagnostics.temperature":
        return LocalizedSensor(
            name: "Internal Temperature", uom: sensor.calibratedUom);
      case "modules.diagnostics.uptime":
        return LocalizedSensor(name: "Uptime", uom: sensor.calibratedUom);
      case "modules.diagnostics.memory":
        return LocalizedSensor(name: "Memory", uom: sensor.calibratedUom);
      case "modules.diagnostics.free_memory":
        return LocalizedSensor(name: "Free Memory", uom: sensor.calibratedUom);

      case "modules.diagnostics.battery_charge":
        return LocalizedSensor(name: "Battery", uom: sensor.calibratedUom);
      case "modules.diagnostics.battery_voltage":
        return LocalizedSensor(name: "Battery", uom: sensor.calibratedUom);

      case "modules.diagnostics.battery_vbus":
        return LocalizedSensor(
            name: "Battery (VBus)", uom: sensor.calibratedUom);
      case "modules.diagnostics.battery_vs":
        return LocalizedSensor(name: "Battery (Vs)", uom: sensor.calibratedUom);
      case "modules.diagnostics.battery_ma":
        return LocalizedSensor(name: "Battery (ma)", uom: sensor.calibratedUom);
      case "modules.diagnostics.battery_power":
        return LocalizedSensor(
            name: "Battery (Power)", uom: sensor.calibratedUom);

      case "modules.diagnostics.solar_vbus":
        return LocalizedSensor(name: "Solar (VBus)", uom: sensor.calibratedUom);
      case "modules.diagnostics.solar_vs":
        return LocalizedSensor(name: "Solar (Vs)", uom: sensor.calibratedUom);
      case "modules.diagnostics.solar_ma":
        return LocalizedSensor(name: "Solar (ma)", uom: sensor.calibratedUom);
      case "modules.diagnostics.solar_power":
        return LocalizedSensor(
            name: "Solar (Power)", uom: sensor.calibratedUom);

      case "modules.weather.rain":
        return LocalizedSensor(name: "Rain", uom: sensor.calibratedUom);
      case "modules.weather.wind_speed":
        return LocalizedSensor(name: "Wind Speed", uom: sensor.calibratedUom);
      case "modules.weather.wind_direction":
        return LocalizedSensor(
            name: "Wind Direction", uom: sensor.calibratedUom);
      case "modules.weather.humidity":
        return LocalizedSensor(name: "Humidity", uom: sensor.calibratedUom);
      case "modules.weather.temperature_1":
        return LocalizedSensor(
            name: "Temperature 1", uom: sensor.calibratedUom);
      case "modules.weather.temperature_2":
        return LocalizedSensor(
            name: "Temperature 2", uom: sensor.calibratedUom);
      case "modules.weather.pressure":
        return LocalizedSensor(name: "Pressure", uom: sensor.calibratedUom);
      case "modules.weather.wind_dir":
        return LocalizedSensor(
            name: "Wind Direction", uom: sensor.calibratedUom);
      case "modules.weather.wind_dir_mv":
        return LocalizedSensor(
            name: "Wind Direction Raw ADC", uom: sensor.calibratedUom);
      case "modules.weather.wind_hr_max_speed":
        return LocalizedSensor(
            name: "Wind Max Speed (1 hour)", uom: sensor.calibratedUom);
      case "wind_hr_max_dir":
        return LocalizedSensor(
            name: "Wind Max Direction (1 hour)", uom: sensor.calibratedUom);
      case "modules.weather.wind_10m_max_speed":
        return LocalizedSensor(
            name: "Wind Max Speed (10 minutes)", uom: sensor.calibratedUom);
      case "modules.weather.wind_10m_max_dir":
        return LocalizedSensor(
            name: "Wind Max Direction (10 minutes)", uom: sensor.calibratedUom);
      case "modules.weather.wind_2m_avg_speed":
        return LocalizedSensor(
            name: "Wind Average Speed (2 minutes)", uom: sensor.calibratedUom);
      case "modules.weather.wind_2m_avg_dir":
        return LocalizedSensor(
            name: "Wind Average Direction (2 minutes)",
            uom: sensor.calibratedUom);
      case "modules.weather.rain_this_hour":
        return LocalizedSensor(
            name: "Rain This Hour", uom: sensor.calibratedUom);
      case "modules.weather.rain_prev_hour":
        return LocalizedSensor(
            name: "Rain Previous Hour", uom: sensor.calibratedUom);
      case "modules.weather.wind_hr_max_dir":
        return LocalizedSensor(
            name: "Wind Max Speed (1 Hour)", uom: sensor.calibratedUom);

      case "modules.random.random_0":
        return LocalizedSensor(name: "Random 0", uom: sensor.calibratedUom);
      case "modules.random.random_1":
        return LocalizedSensor(name: "Random 1", uom: sensor.calibratedUom);
      case "modules.random.random_2":
        return LocalizedSensor(name: "Random 2", uom: sensor.calibratedUom);
      case "modules.random.random_3":
        return LocalizedSensor(name: "Random 3", uom: sensor.calibratedUom);
      case "modules.random.random_4":
        return LocalizedSensor(name: "Random 4", uom: sensor.calibratedUom);
      case "modules.random.random_5":
        return LocalizedSensor(name: "Random 5", uom: sensor.calibratedUom);
      case "modules.random.random_6":
        return LocalizedSensor(name: "Random 6", uom: sensor.calibratedUom);
      case "modules.random.random_7":
        return LocalizedSensor(name: "Random 7", uom: sensor.calibratedUom);
      case "modules.random.random_8":
        return LocalizedSensor(name: "Random 8", uom: sensor.calibratedUom);
      default:
        Loggers.main.e("Unknown sensor key: ${sensor.fullKey}");
        return LocalizedSensor(name: sensor.fullKey, uom: sensor.calibratedUom);
    }
  }
}

extension ListSorted<T> on List<T> {
  List<T> sorted(int Function(T a, T b) compare) => [...this]..sort(compare);
}

extension StringOverrides on SensorValue {
  String toDisplayString() {
    return "Reading($value, $uncalibrated)";
  }
}<|MERGE_RESOLUTION|>--- conflicted
+++ resolved
@@ -42,16 +42,10 @@
             name: "Dissolved Oxygen Module");
       case "modules.water.ec":
         return LocalizedModule(
-<<<<<<< HEAD
-            key: module.key,
-            icon: const AssetImage("resources/images/icon_module_water_ec.png"),
-            name: "Conductivity Module");
-=======
             key: module.key, icon: const AssetImage("resources/images/icon_module_water_ec.png"), name: "Conductivity Module");
       case "modules.water.depth":
         return LocalizedModule(
             key: module.key, icon: const AssetImage("resources/images/icon_module_generic.png"), name: "Water Depth Module");
->>>>>>> 65d19bdd
       case "modules.weather":
         return LocalizedModule(
             key: module.key,

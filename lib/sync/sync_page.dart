import 'package:fk/constants.dart';
import 'package:flutter/material.dart';
import 'package:flutter_svg/svg.dart';
import 'package:intl/intl.dart';
import 'package:provider/provider.dart';
import 'package:flutter_gen/gen_l10n/app_localizations.dart';
import 'package:fk/gen/api.dart';
import '../app_state.dart';
import '../common_widgets.dart';
import '../diagnostics.dart';
import '../no_stations_widget.dart';
import '../view_station/firmware_page.dart';
import '../settings/edit_account_page.dart';

class DataSyncTab extends StatelessWidget {
  const DataSyncTab({super.key});

  @override
  Widget build(BuildContext context) {
    final KnownStationsModel knownStations =
        context.watch<KnownStationsModel>();
    final StationOperations stationOperations =
        context.watch<StationOperations>();
    final TasksModel tasks = context.watch<TasksModel>();

    return DataSyncPage(
      known: knownStations,
      stationOperations: stationOperations,
      tasks: tasks,
      onDownload: (task) async {
        await knownStations.startDownloading(
            deviceId: task.deviceId, first: task.first);
      },
      onUpload: (task) async {
        await knownStations.startUploading(
            deviceId: task.deviceId, tokens: task.tokens!, files: task.files);
      },
    );
  }
}

class MessageAndButton extends StatelessWidget {
  final String title;
  final String message;
  final String button;
  final VoidCallback? onPressed;

  const MessageAndButton({
    super.key,
    required this.title,
    required this.message,
    required this.button,
    this.onPressed,
  });

  @override
  Widget build(BuildContext context) {
    return Column(
      children: [
        WH.align(
          Text(title, style: const TextStyle(fontSize: 16.0)),
        ),
        WH.align(
          Text(message, style: const TextStyle(fontSize: 14.0)),
        ),
        WH.align(
          WH.vertical(
            ElevatedTextButton(
              onPressed: onPressed,
              text: button,
            ),
          ),
        ),
      ],
    );
  }
}

class LoginRequiredWidget extends StatelessWidget {
  const LoginRequiredWidget({super.key});

  @override
  Widget build(BuildContext context) {
    final localizations = AppLocalizations.of(context)!;
    return Center(
      child: Card(
        margin: const EdgeInsets.all(16.0),
        child: Padding(
          padding: const EdgeInsets.all(16.0),
          child: MessageAndButton(
<<<<<<< HEAD
            title: localizations.alertTitle,
            button: localizations.login,
            message: localizations.dataLoginMessage,
            onPressed: () {
              Navigator.push(
                context,
                MaterialPageRoute(
                  builder: (context) => EditAccountPage(
                    original: PortalAccount(
                        email: "", name: "", tokens: null, active: false),
=======
              title: localizations.alertTitle,
              button: localizations.login,
              message: localizations.dataLoginMessage,
              onPressed: () {
                Navigator.push(
                  context,
                  MaterialPageRoute(
                    builder: (context) => EditAccountPage(
                        original: PortalAccount(
                            email: "", name: "", tokens: null, active: false)),
>>>>>>> d1be165f
                  ),
                ),
              );
            },
          ),
        ),
      ),
    );
  }
}

Widget padAll(Widget child) {
  return Container(
    width: double.infinity,
    padding: const EdgeInsets.all(14),
    child: child,
  );
}

Widget padVertical(Widget child) {
  return Container(
    width: double.infinity,
    padding: const EdgeInsets.symmetric(vertical: 8),
    child: child,
  );
}

class StatusMessagePanel extends StatelessWidget {
  final StationModel station;
  final DownloadTask? downloadTask;
  final UploadTask? uploadTask;

  const StatusMessagePanel(
      {super.key,
      required this.downloadTask,
      required this.uploadTask,
      required this.station});

  @override
  Widget build(BuildContext context) {
    final localizations = AppLocalizations.of(context)!;
    final readingsDown = downloadable;
    final readingsUp = uploadable;
    if (downloadable > 0) {
      if (uploadable > 0) {
        return padAll(Text(localizations.syncReadingsWaitingDownloadAndUpload(
            readingsDown, readingsUp)));
      } else {
        return padAll(
            Text(localizations.syncReadingsWaitingDownload(readingsDown)));
      }
    } else {
      if (uploadable > 0) {
        return padAll(
            Text(localizations.syncReadingsWaitingUpload(readingsUp)));
      } else {
        final syncStatus = station.syncStatus;
        if (syncStatus != null &&
            syncStatus.downloaded == syncStatus.uploaded) {
          return padAll(
              Text(localizations.syncReadingsNoneWaiting(syncStatus.uploaded)));
        } else {
          return padAll(Text(localizations.syncReadingsNone));
        }
      }
    }
  }

  int get downloadable {
    final task = downloadTask;
    if (task == null) {
      return 0;
    }
    return task.total - (task.first ?? 0);
  }

  int get uploadable => (uploadTask?.total ?? 0);
}

class DownloadPanel extends StatelessWidget {
  final StationModel station;
  final void Function(DownloadTask) onDownload;
  final DownloadTask? downloadTask;

  const DownloadPanel({
    super.key,
    required this.station,
    required this.onDownload,
    this.downloadTask,
  });

  @override
  Widget build(BuildContext context) {
    final localizations = AppLocalizations.of(context)!;

    if (!station.connected || station.ephemeral == null) {
      return padAll(LastConnected(
          lastConnected: station.config?.lastSeen,
          connected: station.connected));
    }

    if (!(station.ephemeral?.capabilities.udp ?? false)) {
      return UpgradeRequiredWidget(station: station);
    }

    // If there are no readings to download hide the button
    final task = downloadTask;
    if (task == null || !task.hasReadings) {
      return const SizedBox.shrink();
    }

<<<<<<< HEAD
    return padAll(Column(
      children: [
        padVertical(Text(availableReadings(context))),
        buildDownloadButton(context, downloadTask, onDownload),
      ],
    ));
  }

  Widget buildDownloadButton(BuildContext context, DownloadTask? downloadTask,
      void Function(DownloadTask) onDownload) {
    final localizations = AppLocalizations.of(context)!;
    final DownloadTask? task = downloadTask;
    if (task == null || task.first == null) {
      return const SizedBox.shrink();
    } else {
      final num first = task.first as num;
      if (task.total - first != 0) {
        return SizedBox(
          width: double.infinity,
          child: ElevatedTextButton(
            onPressed: () => onDownload(downloadTask!),
            text: localizations.download,
          ),
        );
      } else {
        return const SizedBox.shrink();
      }
    }
  }

  String availableReadings(BuildContext context) {
=======
    return padAll(buildDownloadButton(context));
  }

  Widget buildDownloadButton(BuildContext context) {
>>>>>>> d1be165f
    final localizations = AppLocalizations.of(context)!;
    return SizedBox(
      width: double.infinity,
      child: ElevatedTextButton(
        onPressed: () => onDownload(downloadTask!),
        text: localizations.download,
      ),
    );
  }
}

class UploadPanel extends StatelessWidget {
  final StationModel station;
  final void Function(UploadTask) onUpload;
  final UploadTask? uploadTask;

<<<<<<< HEAD
  const UploadPanel({
    super.key,
    required this.station,
    required this.onUpload,
    required this.uploadTask,
    required this.hasLoginTasks,
  });
=======
  const UploadPanel(
      {super.key,
      required this.station,
      required this.onUpload,
      required this.uploadTask});
>>>>>>> d1be165f

  @override
  Widget build(BuildContext context) {
    final localizations = AppLocalizations.of(context)!;

    if (uploadTask == null) {
<<<<<<< HEAD
      if (hasLoginTasks) {
        return const SizedBox.shrink();
      } else {
        return Column(
          children: [
            const Padding(
              padding: EdgeInsets.symmetric(horizontal: 16.0),
              child: Divider(),
            ),
            padAll(Text(localizations.syncNoUpload)),
          ],
        );
      }
=======
      // Nothing to upload.
      return const SizedBox.shrink();
>>>>>>> d1be165f
    }

    // Show message about problems with the internet. This will be fairly common.
    if (uploadTask?.problem == UploadProblem.connectivity) {
      return padAll(Text(localizations.syncNoInternet));
    }

    if (uploadTask?.problem == UploadProblem.authentication) {
<<<<<<< HEAD
      return const SizedBox.shrink();
    }

    return padAll(Column(
      children: [
        padVertical(Text(availableReadings(context))),
        SizedBox(
          width: double.infinity,
          child: ElevatedTextButton(
            onPressed: () => onUpload(uploadTask!),
            text: localizations.upload,
          ),
        ),
      ],
    ));
  }

  String availableReadings(BuildContext context) {
    final localizations = AppLocalizations.of(context)!;
    final UploadTask? task = uploadTask;
    if (task == null) {
      return localizations.syncWorking;
    } else {
      return localizations.readingsPendingUpload(task.total);
    }
=======
      // We could show a message, but right now we show a Login button at the
      // top of the page.
      return const SizedBox.shrink();
    }

    return padAll(SizedBox(
        width: double.infinity,
        child: ElevatedTextButton(
            onPressed: () => onUpload(uploadTask!),
            text: localizations.upload)));
>>>>>>> d1be165f
  }
}

class DataSyncPage extends StatelessWidget {
  final KnownStationsModel known;
  final TasksModel tasks;
  final StationOperations stationOperations;
  final void Function(DownloadTask) onDownload;
  final void Function(UploadTask) onUpload;

  const DataSyncPage({
    super.key,
    required this.known,
    required this.tasks,
    required this.stationOperations,
    required this.onDownload,
    required this.onUpload,
  });

  @override
  Widget build(BuildContext context) {
    final loginTasks = tasks.getAll<LoginTask>();

    final stations = known.stations
        .where((station) => station.config != null)
        .map((station) {
      final downloadTask = tasks.getMaybeOne<DownloadTask>(station.deviceId);
      final uploadTask = tasks.getMaybeOne<UploadTask>(station.deviceId);
      final busy = stationOperations.isBusy(station.deviceId);
      final status = StatusMessagePanel(
          station: station, downloadTask: downloadTask, uploadTask: uploadTask);
      final download = DownloadPanel(
          station: station, downloadTask: downloadTask, onDownload: onDownload);
      final upload = UploadPanel(
<<<<<<< HEAD
          station: station,
          uploadTask: uploadTask,
          onUpload: onUpload,
          hasLoginTasks: loginTasks.isNotEmpty);
=======
        station: station,
        uploadTask: uploadTask,
        onUpload: onUpload,
      );
>>>>>>> d1be165f
      Loggers.ui.i(
          "data-sync: busy=$busy downloadTask=$downloadTask uploadTask=$uploadTask loginTasks=$loginTasks");

      return StationSyncStatus(
          station: station,
          busy: busy,
          status: status,
          download: download,
          upload: upload);
    }).toList();

    return Scaffold(
      appBar: AppBar(
        title: Text(AppLocalizations.of(context)!.dataSyncTitle),
      ),
      body: ListView(
        children: [
          if (loginTasks.isNotEmpty) const LoginRequiredWidget(),
          if (stations.isEmpty) const NoStationsHelpWidget(showImage: true),
          ...stations,
        ],
      ),
    );
  }
}

class AcknowledgeSyncWidget extends StatefulWidget {
  final bool downloading;
  final bool uploading;
  final Widget child;

  const AcknowledgeSyncWidget({
    super.key,
    required this.downloading,
    required this.uploading,
    required this.child,
  });

  @override
  State<StatefulWidget> createState() => _AcknowledgeSyncState();
}

enum Ack {
  unnecessary,
  download,
  upload,
}

class _AcknowledgeSyncState extends State<AcknowledgeSyncWidget> {
  Ack _ack = Ack.unnecessary;

  @override
  void didUpdateWidget(covariant AcknowledgeSyncWidget oldWidget) {
    super.didUpdateWidget(oldWidget);

    if (oldWidget.downloading != widget.downloading && !widget.downloading) {
      _ack = Ack.download;
    }

    if (oldWidget.uploading != widget.uploading && !widget.uploading) {
      _ack = Ack.upload;
    }
  }

  @override
  Widget build(BuildContext context) {
    final localizations = AppLocalizations.of(context)!;

    if (_ack == Ack.unnecessary) {
      return widget.child;
    } else {
      return Column(children: [
        Text(
          _ack == Ack.download
              ? localizations.syncDownloadSuccess
              : localizations.syncUploadSuccess,
          style: const TextStyle(fontWeight: FontWeight.bold, fontSize: 24.0),
        ),
        padAll(SizedBox(
            width: double.infinity,
            child: ElevatedTextButton(
                text: localizations.syncDismissOk,
                onPressed: () {
                  setState(() {
                    _ack = Ack.unnecessary;
                  });
                })))
      ]);
    }
  }
}

class StationSyncStatus extends StatelessWidget {
  final StationModel station;
  final bool busy;
  final StatusMessagePanel status;
  final Widget download;
  final Widget upload;

  StationConfig get config => station.config!;

  bool get isSyncing => station.syncing != null;
  bool get isFailed => station.syncing?.failed == true;
  bool get isDownloading => station.syncing?.download != null;
  bool get isUploading => station.syncing?.upload != null;

  const StationSyncStatus({
    super.key,
    required this.station,
    required this.busy,
    required this.status,
    required this.download,
    required this.upload,
  });

  Widget _body(BuildContext context) {
    if (isDownloading) {
      return DownloadProgressPanel(progress: station.syncing!.download!);
    }
    if (isUploading) {
      return UploadProgressPanel(progress: station.syncing!.upload!);
    }
    if (isSyncing || busy) {
      final localizations = AppLocalizations.of(context)!;
      return WH.padColumn(
        Column(
          children: [
            WH.progressBar(0.0),
            WH.padBelowProgress(Text(localizations.syncWorking)),
          ],
        ),
      );
    }
    return Column(children: [
      status,
      download,
      upload,
    ]);
  }

  @override
  Widget build(BuildContext context) {
    final localizations = AppLocalizations.of(context)!;

    final title = config.name;
    final subtitle = isSyncing
        ? localizations.syncPercentageComplete(station.syncing?.completed ?? 0)
        : null;
    final header = GenericListItemHeader(title: title, subtitle: subtitle);

    final body = AcknowledgeSyncWidget(
        downloading: isDownloading,
        uploading: isUploading,
        child: _body(context));

<<<<<<< HEAD
    return BorderedListItem(
      header: GenericListItemHeader(title: title, subtitle: subtitle),
      children: [_progress(context)],
    );
=======
    return BorderedListItem(header: header, children: [body]);
>>>>>>> d1be165f
  }
}

class DownloadProgressPanel extends StatelessWidget {
  final DownloadOperation progress;

  const DownloadProgressPanel({super.key, required this.progress});

  @override
  Widget build(BuildContext context) {
    final localizations = AppLocalizations.of(context)!;

    final label =
        localizations.syncProgressReadings(progress.total, progress.received);
    final started = DateTime.fromMillisecondsSinceEpoch(progress.started);
    final elapsed = DateTime.now().difference(started);
    final subtitle = localizations.syncElapsed(elapsed.toString());

    return WH.padColumn(
      Column(
        children: [
          WH.progressBar(progress.completed),
          WH.padBelowProgress(
            Column(
              children: [
                WH.padLabel(Text(label)),
                WH.padLabel(Text(subtitle)),
              ],
            ),
          ),
        ],
      ),
    );
  }
}

class UploadProgressPanel extends StatelessWidget {
  final UploadOperation progress;

  const UploadProgressPanel({super.key, required this.progress});

  @override
  Widget build(BuildContext context) {
    return WH.padColumn(
      Column(
        children: [
          WH.progressBar(progress.completed),
          WH.padBelowProgress(const SizedBox.shrink()),
        ],
      ),
    );
  }
}

class UpgradeRequiredWidget extends StatelessWidget {
  final StationModel station;

  StationConfig get config => station.config!;

  const UpgradeRequiredWidget({super.key, required this.station});

  @override
  Widget build(BuildContext context) {
    final localizations = AppLocalizations.of(context)!;
    return WH.padPage(
      MessageAndButton(
        title: localizations.alertTitle,
        message: localizations.syncUpgradeRequiredMessage,
        button: localizations.syncManageFirmware,
        onPressed: () {
          Navigator.push(
            context,
            MaterialPageRoute(
              builder: (context) => StationFirmwarePage(station: station),
            ),
          );
        },
      ),
    );
  }
}

class LastConnected extends StatelessWidget {
  final UtcDateTime? lastConnected;
  final bool connected;

  final colorFilter =
      const ColorFilter.mode(Color(0xFFcccdcf), BlendMode.srcIn);

  const LastConnected({super.key, this.lastConnected, required this.connected});

  @override
  Widget build(BuildContext context) {
    final localizations = AppLocalizations.of(context)!;
    const boxConstraints = BoxConstraints(
      minHeight: 5,
      minWidth: 5,
      maxHeight: 150,
      maxWidth: 200,
    );

    if (connected) {
      return ConstrainedBox(
        constraints: boxConstraints,
        child: ListTile(
          visualDensity: const VisualDensity(vertical: -4),
          leading: SizedBox(
            width: 36,
            child: Image.asset(AppIcons.stationConnected, cacheWidth: 36),
          ),
          title: Text(localizations.stationConnected,
              style: const TextStyle(fontSize: 12)),
        ),
      );
    }

    final titleText = lastConnected != null
        ? localizations.notConnected
        : localizations.notConnected;
    final subtitleText = lastConnected != null
        ? localizations.lastConnectedSince(
            DateFormat.yMd().add_jm().format(
              DateTime.fromMicrosecondsSinceEpoch(lastConnected!.field0 * 1000),
            ),
          )
        : null;

    return ConstrainedBox(
      constraints: boxConstraints,
      child: ListTile(
        visualDensity: const VisualDensity(vertical: -4),
        leading: SizedBox(
          width: 36,
          child: SvgPicture.asset(
            "resources/images/icon_station_disconnected.svg",
            semanticsLabel: localizations.stationDisconnectedIcon,
            colorFilter: colorFilter,
          ),
        ),
        title: Text(titleText, style: const TextStyle(fontSize: 14, fontWeight: FontWeight.w400)), subtitle: subtitleText != null ? Row(children: [Text(subtitleText, style: const TextStyle(fontSize: 12, color: Colors.grey)), const SizedBox(width: 5),],
              )
            : null,
      ),
    );
  }
}<|MERGE_RESOLUTION|>--- conflicted
+++ resolved
@@ -88,7 +88,6 @@
         child: Padding(
           padding: const EdgeInsets.all(16.0),
           child: MessageAndButton(
-<<<<<<< HEAD
             title: localizations.alertTitle,
             button: localizations.login,
             message: localizations.dataLoginMessage,
@@ -99,18 +98,6 @@
                   builder: (context) => EditAccountPage(
                     original: PortalAccount(
                         email: "", name: "", tokens: null, active: false),
-=======
-              title: localizations.alertTitle,
-              button: localizations.login,
-              message: localizations.dataLoginMessage,
-              onPressed: () {
-                Navigator.push(
-                  context,
-                  MaterialPageRoute(
-                    builder: (context) => EditAccountPage(
-                        original: PortalAccount(
-                            email: "", name: "", tokens: null, active: false)),
->>>>>>> d1be165f
                   ),
                 ),
               );
@@ -204,7 +191,6 @@
 
   @override
   Widget build(BuildContext context) {
-    final localizations = AppLocalizations.of(context)!;
 
     if (!station.connected || station.ephemeral == null) {
       return padAll(LastConnected(
@@ -222,7 +208,6 @@
       return const SizedBox.shrink();
     }
 
-<<<<<<< HEAD
     return padAll(Column(
       children: [
         padVertical(Text(availableReadings(context))),
@@ -254,20 +239,19 @@
   }
 
   String availableReadings(BuildContext context) {
-=======
-    return padAll(buildDownloadButton(context));
-  }
-
-  Widget buildDownloadButton(BuildContext context) {
->>>>>>> d1be165f
-    final localizations = AppLocalizations.of(context)!;
-    return SizedBox(
-      width: double.infinity,
-      child: ElevatedTextButton(
-        onPressed: () => onDownload(downloadTask!),
-        text: localizations.download,
-      ),
-    );
+    final localizations = AppLocalizations.of(context)!;
+    final DownloadTask? task = downloadTask;
+    if (task == null) {
+      return localizations.syncWorking;
+    } else {
+      final int? first = task.first;
+      if (first != null) {
+        return localizations.readingsAvailableAndAlreadyHave(
+            first, task.total - first);
+      } else {
+        return localizations.readingsAvailable(task.total);
+      }
+    }
   }
 }
 
@@ -275,29 +259,20 @@
   final StationModel station;
   final void Function(UploadTask) onUpload;
   final UploadTask? uploadTask;
-
-<<<<<<< HEAD
-  const UploadPanel({
-    super.key,
-    required this.station,
-    required this.onUpload,
-    required this.uploadTask,
-    required this.hasLoginTasks,
-  });
-=======
+  final bool hasLoginTasks;
+
   const UploadPanel(
       {super.key,
       required this.station,
       required this.onUpload,
-      required this.uploadTask});
->>>>>>> d1be165f
+      required this.uploadTask,
+      required this.hasLoginTasks});
 
   @override
   Widget build(BuildContext context) {
     final localizations = AppLocalizations.of(context)!;
 
     if (uploadTask == null) {
-<<<<<<< HEAD
       if (hasLoginTasks) {
         return const SizedBox.shrink();
       } else {
@@ -311,10 +286,6 @@
           ],
         );
       }
-=======
-      // Nothing to upload.
-      return const SizedBox.shrink();
->>>>>>> d1be165f
     }
 
     // Show message about problems with the internet. This will be fairly common.
@@ -323,7 +294,8 @@
     }
 
     if (uploadTask?.problem == UploadProblem.authentication) {
-<<<<<<< HEAD
+      // We could show a message, but right now we show a Login button at the
+      // top of the page.
       return const SizedBox.shrink();
     }
 
@@ -349,18 +321,6 @@
     } else {
       return localizations.readingsPendingUpload(task.total);
     }
-=======
-      // We could show a message, but right now we show a Login button at the
-      // top of the page.
-      return const SizedBox.shrink();
-    }
-
-    return padAll(SizedBox(
-        width: double.infinity,
-        child: ElevatedTextButton(
-            onPressed: () => onUpload(uploadTask!),
-            text: localizations.upload)));
->>>>>>> d1be165f
   }
 }
 
@@ -395,17 +355,10 @@
       final download = DownloadPanel(
           station: station, downloadTask: downloadTask, onDownload: onDownload);
       final upload = UploadPanel(
-<<<<<<< HEAD
           station: station,
           uploadTask: uploadTask,
           onUpload: onUpload,
           hasLoginTasks: loginTasks.isNotEmpty);
-=======
-        station: station,
-        uploadTask: uploadTask,
-        onUpload: onUpload,
-      );
->>>>>>> d1be165f
       Loggers.ui.i(
           "data-sync: busy=$busy downloadTask=$downloadTask uploadTask=$uploadTask loginTasks=$loginTasks");
 
@@ -561,14 +514,7 @@
         uploading: isUploading,
         child: _body(context));
 
-<<<<<<< HEAD
-    return BorderedListItem(
-      header: GenericListItemHeader(title: title, subtitle: subtitle),
-      children: [_progress(context)],
-    );
-=======
     return BorderedListItem(header: header, children: [body]);
->>>>>>> d1be165f
   }
 }
 
@@ -691,8 +637,9 @@
     final subtitleText = lastConnected != null
         ? localizations.lastConnectedSince(
             DateFormat.yMd().add_jm().format(
-              DateTime.fromMicrosecondsSinceEpoch(lastConnected!.field0 * 1000),
-            ),
+                  DateTime.fromMicrosecondsSinceEpoch(
+                      lastConnected!.field0 * 1000),
+                ),
           )
         : null;
 
@@ -708,7 +655,15 @@
             colorFilter: colorFilter,
           ),
         ),
-        title: Text(titleText, style: const TextStyle(fontSize: 14, fontWeight: FontWeight.w400)), subtitle: subtitleText != null ? Row(children: [Text(subtitleText, style: const TextStyle(fontSize: 12, color: Colors.grey)), const SizedBox(width: 5),],
+        title: Text(titleText,
+            style: const TextStyle(fontSize: 14, fontWeight: FontWeight.w400)),
+        subtitle: subtitleText != null
+            ? Row(
+                children: [
+                  Text(subtitleText,
+                      style: const TextStyle(fontSize: 12, color: Colors.grey)),
+                  const SizedBox(width: 5),
+                ],
               )
             : null,
       ),

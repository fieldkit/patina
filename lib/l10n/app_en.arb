{
  "fieldKit": "FieldKit",

  "welcomeTitle": "Welcome!",
  "welcomeMessage": "Our mobile app makes it easy to set up and deploy your FieldKit station.",
  "welcomeButton": "Get Started",
  "skipInstructions": "Skip Instructions",
  
  "stationsTab": "Stations",
  "dataSyncTab": "Data",
  "settingsTab": "Settings",

  "dataSyncTitle": "Data",
  "alertTitle": "Heads up!",
  "login": "Login",
  "dataLoginMessage": "To upload data you need to login:",

  "dataSyncTitle": "Data",
  "dataSyncButton": "Add a Station",
  "connectStation": "Connect a Station",
  "noStationsDescription": "You have no stations. Add a station to start collection data.",
  "stationScan": "Double tap to scan for stations.",

  "locationDenied": "Location permission denied!",
  "mapFullScreen": "Full Screen Map",

  "download": "Download",
  "upload": "Upload",
  "readingsAvailable": "{readings} readings can be downloaded.",
  "readingsAvailableAndAlreadyHave": "Already have {alreadyHave} readings and {readings} more can be downloaded.",
  "syncProgressReadings": "Received {received} of {readings} readings.",
  "syncWorking": "Working...",
  "syncElapsed": "{elapsed} elapsed.",
  "syncPercentageComplete": "{complete} complete.",
  "@syncPercentageComplete" :{
    "placeholders": {
        "complete": {
          "type": "double",
          "format": "decimalPercentPattern",
          "optionalParameters": {
            "decimalDigits": 2
          }
        }
      }
  },
  "syncUpgradeRequiredMessage": "An upgrade is required to sync data from this station.",
  "syncManageFirmware": "Manage Firmware",

  "myStationsTitle": "My Stations",
  "readyToDeploy": "Ready to deploy",
  "busyWorking": "Busy...",
  "busyUploading": "Uploading...",
  "busyDownloading": "Downloading...",
  "busyUpgrading": "Upgrading...",
  "contacting": "Contacting...",
  "unknownStationTitle": "Unknown Station",
  "backButtonTitle": "Back",

  "calibrationTitle": "Calibration",
  "calibrateButton": "Calibrate",
  "waitingOnTimer": "Waiting on Timer",
  "waitingOnReading": "Waiting for Fresh Reading",
  "waitingOnForm": "Values Required",
  "standardValue": "{value} Standard Value ({uom})",
  "standardValue2": " Standard Value ({uom})",
  "oopsBugTitle": "Oops, bug?",
  "minSec": "min sec",
<<<<<<< HEAD
  "countdownInstructions": "Tap the Calibrate button to record the sensor value and the standard value.",
=======
  "standardFieldLabel": "Standard",
  "backAreYouSure": "Are you sure?",
  "backWarning": "Navigating away will require you start this calibration over.",
>>>>>>> 89d6ae4f

  "settingsTitle": "Settings",

  "settingsGeneral": "General",
  "settingsNetworks": "Networks",
  "settingsFirmware": "Firmware",
  "settingsModules": "Modules",
  "settingsWifi": "WiFi",
  "settingsLora": "LoRa",
  "settingsAutomaticUpload": "Automatic Upload",
  "endDeployment": "End Deployment",
  "forgetStation": "Forget Station",
  "settingsAutomaticUpload": "Automatic Upload Settings",

  "firmwareTitle": "Firmware",
  "firmwareUpgrade": "Upgrade",
  "firmwareStarting": "Starting...",
  "firmwareUploading": "Uploading...",
  "firmwareRestarting": "Restarting...",
  "firmwareCompleted": "Completed",
  "firmwareFailed": "Failed!",

  "settingsAccounts": "Accounts",
  "accountsTitle": "Accounts",
  "accountsAddButton": "Add an Account",
  "accountsNoneCreatedTitle": "Looks like there are no accounts created yet!",
  "accountsNoneCreatedMessage": "Accounts are useful for updating your station information on the online portal and occasionally accessing user-specific firmware. Are you connected to the internet? Once you are, let's set up an account!",

  "accountAddTitle": "Add Account",
  "accountEditTitle": "Edit Account",
  "accountEmail": "Email",
  "accountPassword": "Password",
  "accountFormFail": "Invalid email or password.",
  "accountSaveButton": "Register",
  "accountDeleteButton": "Delete",
  "accountRepairButton": "Login",
  "accountDefault": "This is your default account.",
  "accountInvalid": "Something is wrong with this account.",
  "accountUnknown": "Odd, not sure about this account. Bug?",

  "bayNumber": "Bay #{bay}",
  "configureButton": "Configure",
  "batteryLife": "Battery Life",
  "memoryUsage": "Memory",
  "deployButton": "Deploy",

  "confirmClearCalibrationTitle": "Clear Calibration",
  "confirmDeleteAccountTitle": "Delete Account",
  "confirmDelete": "Are you sure?",
  "confirmYes": "Yes",
  "confirmCancel": "Cancel",

  "onboardingTitle": "Onboarding Instructions",
  "helpTitle": "Help",
  "helpCheckList": "Pre-deployment Checklist",
  "tutorialGuide": "Tutorial Guide",
  "appVersion": "App Version",
  "noUpdates": "No updates available",
  "yesUpdates": "Tap for updates!",
  "helpUploadLogs": "Send Logs",
  "developerBuild": "Developer Build",

  "legalTitle": "Legal",
  "termsOfService": "Terms of Service",
  "privacyPolicy": "Privacy Policy",
  "licenses": "Licenses"
}<|MERGE_RESOLUTION|>--- conflicted
+++ resolved
@@ -65,13 +65,10 @@
   "standardValue2": " Standard Value ({uom})",
   "oopsBugTitle": "Oops, bug?",
   "minSec": "min sec",
-<<<<<<< HEAD
   "countdownInstructions": "Tap the Calibrate button to record the sensor value and the standard value.",
-=======
   "standardFieldLabel": "Standard",
   "backAreYouSure": "Are you sure?",
   "backWarning": "Navigating away will require you start this calibration over.",
->>>>>>> 89d6ae4f
 
   "settingsTitle": "Settings",
 

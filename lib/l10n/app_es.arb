{
  "fieldKit": "FieldKit",

  "welcomeTitle": "Welcome!",
  "welcomeMessage": "Our mobile app makes it easy to set up and deploy your FieldKit station.",
  "welcomeButton": "Get Started",
  "skipInstructions": "Skip Instructions",

  "stationsTab": "Stations",
  "dataSyncTab": "Data",
  "settingsTab": "Settings",

  "dataSyncTitle": "Data",
  "alertTitle": "Heads up!",
  "login": "Login",
  "dataLoginMessage": "To upload data you need to login:",

  "dataSyncTitle": "Data",
  "dataSyncButton": "Add a Station",
  "connectStation": "Connect a Station",
  "noStationsDescription": "You have no stations. Add a station to start collection data.",
  "stationScan": "Double tap to scan for stations.",

  "locationDenied": "Location permission denied!",
  "mapFullScreen": "Full Screen Map",

  "download": "Download",
  "upload": "Upload",
  "readingsAvailable": "{readings} readings can be downloaded.",
  "readingsAvailableAndAlreadyHave": "Already have {alreadyHave} readings and {readings} more can be downloaded.",
  "syncProgressReadings": "Received {received} of {readings} readings.",
  "syncWorking": "Working...",
  "syncElapsed": "{elapsed} elapsed.",
  "syncPercentageComplete": "%{complete} complete.",
  "syncUpgradeRequiredMessage": "An upgrade is required to sync data from this station.",
  "syncManageFirmware": "Manage Firmware",

  "myStationsTitle": "My Stations",
  "readyToDeploy": "Ready to deploy",
  "busyWorking": "Busy...",
  "busyUploading": "Uploading...",
  "busyDownloading": "Downloading...",
  "busyUpgrading": "Upgrading...",
  "contacting": "Contacting...",
  "unknownStationTitle": "Unknown Station",
  "backButtonTitle": "Back",

  "calibrationTitle": "Calibration",
  "calibrateButton": "Calibrate",
  "calibrationDelete": "Delete",
  "calibrationBack": "Back",
  "factory": "Factory",
  "uncalibrated": "Uncalibrated",
<<<<<<< HEAD
=======
  "calibrated": "Calibrated",
  "voltage": "Voltage",
  "standardTitle": "Standard",
>>>>>>> 02f5e653
  "waitingOnTimer": "Waiting on Timer",
  "waitingOnReading": "Waiting for Fresh Reading",
  "waitingOnForm": "Values Required",
  "standardValue": "{value} Standard Value ({uom})",
  "standardValue2": " Standard Value ({uom})",
  "sensorValue": "Sensor Value:",
  "oopsBugTitle": "Oops, bug?",
  "factory": "Factory",
  "standard": "Standard",
  "uncalibrated": "Uncalibrated",
  "minSec": "min sec",
  "standardFieldLabel": "Standard",
  "backAreYouSure": "Are you sure?",
  "backWarning": "Navigating away will require you start this calibration over.",
  "calibrationDelete": "Delete",
  "calibrationBack": "Back",
  "factory": "Factory",
  "uncalibrated": "Uncalibrated",
  "countdownInstructions": "Tap the Calibrate button to record the sensor value and the standard value.",
  "calibrationMessage": "Recording these values together allows us to later calibrate the sensor.",
  "settingsTitle": "Settings",

  "settingsGeneral": "General",
  "settingsNetworks": "Networks",
  "settingsFirmware": "Firmware",
  "settingsModules": "Modules",
  "settingsWifi": "WiFi",
  "settingsLora": "LoRa",
  "settingsAutomaticUpload": "Automatic Upload",
  "endDeployment": "End Deployment",
  "forgetStation": "Forget Station",
  "settingsAutomaticUpload": "Automatic Upload Settings",

  "firmwareTitle": "Firmware",
  "firmwareUpgrade": "Upgrade",
  "firmwareSwitch": "Switch",
  "firmwareStarting": "Starting...",
  "firmwareUploading": "Uploading...",
  "firmwareRestarting": "Restarting...",
  "firmwareCompleted": "Completed",
  "firmwareFailed": "Failed!",
  "firmwareConnected": "Connected",
  "firmwareNotConnected": "Not Connected",
  "firmwareVersion": "Firmware Version",
  "firmwareUpdated": "Firmware is Up to Date",
  "firmwareNotUpdated": "Firmware is Not Up to Date",
  "firmwareUpdate": "Update Firmware",
  "firmwareCheck": "Check for New Firmware",
  "firmwareVersion": "Firmware version: {firmwareVersion}",
  "firmwareReleased": "Version released: {firmwareReleaseDate}",
  "quickTip": "Quick Tip",
  "firmwareTip": "Make sure you are connected to the internet before checking for new firmware.",

  "settingsAccounts": "Accounts",
  "accountsTitle": "Accounts",
  "accountsAddButton": "Add",
  "accountsNoneCreatedTitle": "Looks like there are no accounts created yet!",
  "accountsNoneCreatedMessage": "Accounts are useful for updating your station information on the online portal and occasionally accessing user-specific firmware. Are you connected to the internet? Once you are, let's set up an account!",

  "accountAddTitle": "Add Account",
  "accountEditTitle": "Edit Account",
  "accountEmail": "Email",
  "accountPassword": "Password",
  "accountFormFail": "Invalid email or password.",
  "accountSaveButton": "Save",
  "accountDeleteButton": "Delete",
  "accountRepairButton": "Login",
  "accountDefault": "This is your default account.",
  "accountInvalid": "Something is wrong with this account.",
  "accountUnknown": "Odd, not sure about this account. Bug?",

  "bayNumber": "Bay #{bay}",
  "configureButton": "Configure",
  "batteryLife": "Battery Life",
  "memoryUsage": "Memory",
  "deployButton": "Deploy",

  "confirmClearCalibrationTitle": "Clear Calibration",
  "confirmDeleteAccountTitle": "Delete Account",
  "confirmDelete": "Are you sure?",
  "confirmYes": "Yes",
  "confirmCancel": "Cancel",

  "onboardingTitle": "Onboarding Instructions",
  "helpTitle": "Help",
  "helpCheckList": "Pre-deployment Checklist",
  "tutorialGuide": "Tutorial Guide",
  "appVersion": "App Version",
  "noUpdates": "No updates available",
  "yesUpdates": "Tap for updates!",
  "helpUploadLogs": "Send Logs",
  "developerBuild": "Developer Build",

  "legalTitle": "Legal",
  "termsOfService": "Terms of Service",
  "privacyPolicy": "Privacy Policy",
  "licenses": "Licenses"
}<|MERGE_RESOLUTION|>--- conflicted
+++ resolved
@@ -51,12 +51,9 @@
   "calibrationBack": "Back",
   "factory": "Factory",
   "uncalibrated": "Uncalibrated",
-<<<<<<< HEAD
-=======
   "calibrated": "Calibrated",
   "voltage": "Voltage",
   "standardTitle": "Standard",
->>>>>>> 02f5e653
   "waitingOnTimer": "Waiting on Timer",
   "waitingOnReading": "Waiting for Fresh Reading",
   "waitingOnForm": "Values Required",
@@ -77,6 +74,7 @@
   "uncalibrated": "Uncalibrated",
   "countdownInstructions": "Tap the Calibrate button to record the sensor value and the standard value.",
   "calibrationMessage": "Recording these values together allows us to later calibrate the sensor.",
+
   "settingsTitle": "Settings",
 
   "settingsGeneral": "General",

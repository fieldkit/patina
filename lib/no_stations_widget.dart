--- conflicted
+++ resolved
@@ -84,7 +84,6 @@
           target: LinkTarget.blank,
           builder: (BuildContext ctx, FollowLink? openLink) {
             return Center(
-<<<<<<< HEAD
               child: StatefulBuilder(
                 builder: (context, setState) {
                   bool isPressed = false;
@@ -113,7 +112,7 @@
                                 : AppColors.primaryColor,
                             fontSize: 14,
                             fontWeight: FontWeight.w500,
-                            fontFamily: 'Avenir-Medium',
+                            fontFamily: 'Avenir',
                           );
                         },
                       ),
@@ -121,20 +120,6 @@
                     child: Text(localizations.noStationsWhatIsStation),
                   );
                 },
-=======
-              child: TextButton(
-                onPressed: openLink,
-                style: TextButton.styleFrom(
-                  foregroundColor: AppColors.primaryColor,
-                  textStyle: const TextStyle(
-                    color: AppColors.primaryColor,
-                    fontSize: 14,
-                    fontWeight: FontWeight.w500,
-                    fontFamily: 'Avenir',
-                  ),
-                ),
-                child: Text(localizations.noStationsWhatIsStation),
->>>>>>> 0484fa9c
               ),
             );
           },

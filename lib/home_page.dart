import 'package:flutter/material.dart';
import 'package:flutter_gen/gen_l10n/app_localizations.dart';
import 'package:provider/provider.dart';

import 'app_state.dart';
import 'my_stations_page.dart';
import 'settings/settings_page.dart';
import 'sync/sync_page.dart';

class HomePage extends StatefulWidget {
  const HomePage({super.key});

  @override
  // ignore: library_private_types_in_public_api
  _HomePageState createState() => _HomePageState();
}

final GlobalKey<NavigatorState> stationsNavigatorKey = GlobalKey();
final GlobalKey<NavigatorState> dataNavigatorKey = GlobalKey();
final GlobalKey<NavigatorState> settingsNavigatorKey = GlobalKey();

class _HomePageState extends State<HomePage> {
  int _pageIndex = 0;

  @override
  Widget build(BuildContext context) {
    final state = context.read<AppState>();

    return Scaffold(
      body: SafeArea(
        child: IndexedStack(
          index: _pageIndex,
          children: <Widget>[
            // Should we just push this to the top?
            MultiProvider(
                providers: [
                  ChangeNotifierProvider.value(value: state.knownStations),
                  ChangeNotifierProvider.value(value: state.firmware),
                  ChangeNotifierProvider.value(value: state.stationOperations),
                  ChangeNotifierProvider.value(value: state.tasks),
                ],
                child: Navigator(
                    key: stationsNavigatorKey,
                    onGenerateRoute: (RouteSettings settings) {
                      return MaterialPageRoute(settings: settings, builder: (context) => const StationsTab());
                    })),
            MultiProvider(
                providers: [
                  ChangeNotifierProvider.value(value: state.knownStations),
                  ChangeNotifierProvider.value(value: state.firmware),
                  ChangeNotifierProvider.value(value: state.stationOperations),
                  ChangeNotifierProvider.value(value: state.tasks),
                ],
                child: Navigator(
                    key: dataNavigatorKey,
                    onGenerateRoute: (RouteSettings settings) {
                      return MaterialPageRoute(settings: settings, builder: (context) => const DataSyncTab());
                    })),
            Navigator(
                key: settingsNavigatorKey,
                onGenerateRoute: (RouteSettings settings) {
                  return MaterialPageRoute(
                      settings: settings,
                      builder: (BuildContext context) {
                        return const SettingsTab();
                      });
                })
          ],
        ),
      ),
      bottomNavigationBar: BottomNavigationBar(
        selectedItemColor: Color(0xFF2C3E50),
        type: BottomNavigationBarType.fixed,
        items: <BottomNavigationBarItem>[
          BottomNavigationBarItem(
<<<<<<< HEAD
            icon: Image.asset('resources/images/Icon_Station_inactive2.png',
                width: 24, height: 24),
            activeIcon: Image.asset('resources/images/Icon_Station_active2.png',
                width: 24, height: 24),
            label: AppLocalizations.of(context)!.stationsTab,
          ),
          BottomNavigationBarItem(
            icon: Image.asset('resources/images/Icon_DataSync_inactive2.png',
                width: 24, height: 24),
            activeIcon: Image.asset(
                'resources/images/Icon_DataSync_active2.png',
                width: 24,
                height: 24),
            label: AppLocalizations.of(context)!.dataSyncTab,
          ),
          BottomNavigationBarItem(
            icon: Image.asset('resources/images/Icon_Settings_inactive2.png',
                width: 24, height: 24),
            activeIcon: Image.asset(
                'resources/images/Icon_Settings_active2.png',
                width: 24,
                height: 24),
=======
            icon: Image.asset('resources/images/Icon_Station_inactive2.png', width: 24, height: 24),
            activeIcon: Image.asset('resources/images/Icon_Station_active2.png', width: 24, height: 24),
            label: AppLocalizations.of(context)!.stationsTab,
          ),
          BottomNavigationBarItem(
            icon: Image.asset('resources/images/Icon_DataSync_inactive2.png', width: 24, height: 24),
            activeIcon: Image.asset('resources/images/Icon_DataSync_active2.png', width: 24, height: 24),
            label: AppLocalizations.of(context)!.dataSyncTab,
          ),
          BottomNavigationBarItem(
            icon: Image.asset('resources/images/Icon_Settings_inactive2.png', width: 24, height: 24),
            activeIcon: Image.asset('resources/images/Icon_Settings_active2.png', width: 24, height: 24),
>>>>>>> 80620063
            label: AppLocalizations.of(context)!.settingsTab,
          ),
        ],
        currentIndex: _pageIndex,
        onTap: (int index) {
          if (_pageIndex == index) {
            final List<GlobalKey<NavigatorState>> keys = [stationsNavigatorKey, dataNavigatorKey, settingsNavigatorKey];
            final NavigatorState? navigator = keys[index].currentState;
            if (navigator != null) {
              while (navigator.canPop()) {
                navigator.pop();
              }
            }
          } else {
            setState(
              () {
                _pageIndex = index;
              },
            );
          }
        },
      ),
    );
  }
}<|MERGE_RESOLUTION|>--- conflicted
+++ resolved
@@ -73,30 +73,6 @@
         type: BottomNavigationBarType.fixed,
         items: <BottomNavigationBarItem>[
           BottomNavigationBarItem(
-<<<<<<< HEAD
-            icon: Image.asset('resources/images/Icon_Station_inactive2.png',
-                width: 24, height: 24),
-            activeIcon: Image.asset('resources/images/Icon_Station_active2.png',
-                width: 24, height: 24),
-            label: AppLocalizations.of(context)!.stationsTab,
-          ),
-          BottomNavigationBarItem(
-            icon: Image.asset('resources/images/Icon_DataSync_inactive2.png',
-                width: 24, height: 24),
-            activeIcon: Image.asset(
-                'resources/images/Icon_DataSync_active2.png',
-                width: 24,
-                height: 24),
-            label: AppLocalizations.of(context)!.dataSyncTab,
-          ),
-          BottomNavigationBarItem(
-            icon: Image.asset('resources/images/Icon_Settings_inactive2.png',
-                width: 24, height: 24),
-            activeIcon: Image.asset(
-                'resources/images/Icon_Settings_active2.png',
-                width: 24,
-                height: 24),
-=======
             icon: Image.asset('resources/images/Icon_Station_inactive2.png', width: 24, height: 24),
             activeIcon: Image.asset('resources/images/Icon_Station_active2.png', width: 24, height: 24),
             label: AppLocalizations.of(context)!.stationsTab,
@@ -109,7 +85,6 @@
           BottomNavigationBarItem(
             icon: Image.asset('resources/images/Icon_Settings_inactive2.png', width: 24, height: 24),
             activeIcon: Image.asset('resources/images/Icon_Settings_active2.png', width: 24, height: 24),
->>>>>>> 80620063
             label: AppLocalizations.of(context)!.settingsTab,
           ),
         ],

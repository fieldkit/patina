import 'package:flutter/material.dart';
import 'package:flutter_gen/gen_l10n/app_localizations.dart';
import 'package:provider/provider.dart';

import 'common_widgets.dart';
import 'gen/ffi.dart';

import 'app_state.dart';
import 'location_widgets.dart';
import 'map_widget.dart';
import 'no_stations_widget.dart';
import 'view_station/view_station_page.dart';

class StationsTab extends StatelessWidget {
  const StationsTab({super.key});

  @override
  Widget build(BuildContext context) {
    return Consumer<KnownStationsModel>(
      builder: (context, knownStations, child) {
        return ProvideLocation(child: ListStationsPage(known: knownStations));
      },
    );
  }
}

class ListStationsPage extends StatelessWidget {
  final KnownStationsModel known;

  const ListStationsPage({super.key, required this.known});

  @override
  Widget build(BuildContext context) {
    final List<Widget> map = [const SizedBox(height: 200, child: Map())];

    final cards = known.stations.map((station) {
      if (station.config == null) {
        return DiscoveringStationCard(station: station);
      } else {
        return StationCard(station: station);
      }
    }).toList();

    return Scaffold(
        appBar: AppBar(
          title: Text(AppLocalizations.of(context)!.myStationsTitle),
        ),
        body: ListView(children: [
          ...map,
          const SizedBox(
              height:
                  50.0), // Adding space under map, might have to change once cards are there. Looks good with the no stations
          ...cards,
          if (cards.isEmpty) ...[
            const NoStationsHelpWidget(showImage: false),
            Padding(
              padding: const EdgeInsets.fromLTRB(50, 20, 50, 20),
              child: ElevatedButton(
                onPressed: () {
                  // TODO: Make this functional later
                },
                style: ElevatedButton.styleFrom(
                  backgroundColor: const Color(0xFFCE596B),
                  padding: const EdgeInsets.symmetric(
                      horizontal: 20.0, vertical: 14.0),
                ),
                child: Text(
                  AppLocalizations.of(context)!.dataSyncButton,
                  style: const TextStyle(
                    color: Colors.white,
                    fontSize: 20.0,
                    fontWeight: FontWeight.normal,
                  ),
                ),
              ),
            ),
          ]
          // TODO: Add back in once we impliment scanning for stations
          // Padding(
          //   padding: const EdgeInsets.symmetric(vertical: 10.0),
          //   child: Text(
          //     AppLocalizations.of(context)!.stationScan,
          //     textAlign: TextAlign.center,
          //     style: const TextStyle(
          //       fontFamily: 'Avenir',
          //       fontSize: 14.0,
          //       color: Colors.grey,
          //     ),
          //   ),
          // ),
        ]));
  }
}

class TinyOperation extends StatelessWidget {
  final Operation operation;

  const TinyOperation({super.key, required this.operation});

  @override
  Widget build(BuildContext context) {
    final localizations = AppLocalizations.of(context)!;
    final op = operation;
    if (op is UploadOperation) {
      return WH.align(WH.padPage(Text(localizations.busyUploading)));
    }
    if (op is DownloadOperation) {
      return WH.align(WH.padPage(Text(localizations.busyDownloading)));
    }
    if (op is UpgradeOperation) {
      return WH.align(WH.padPage(Text(localizations.busyUpgrading)));
    }
    return WH.align(WH.padPage(Text(localizations.busyWorking)));
  }
}

class StationCard extends StatelessWidget {
  final StationModel station;

  StationConfig get config => station.config!;

  const StationCard({super.key, required this.station});

  @override
  Widget build(BuildContext context) {
    final operations =
        context.watch<StationOperations>().getBusy<Operation>(config.deviceId);
    final localizations = AppLocalizations.of(context)!;
<<<<<<< HEAD
    final icon = Image(
      image: AssetImage(station.connected
          ? "resources/images/Icon_Station_Connected.png"
          : "resources/images/Icon_Station_Not_Connected.png"),
      width: 60,
      height: 60,
    );
=======
    final icon = SizedBox(
        width: 54.0, // Adjust the width as needed
        height: 54.0, // Adjust the height as needed
        child: Image(
          image: AssetImage(station.connected
              ? "resources/images/Icon_Station_Connected.png"
              : "resources/images/Icon_Station_Not_Connected.png"),
        ));
>>>>>>> 89120442
    final tinyOperations =
        operations.map((op) => TinyOperation(operation: op)).toList();
    final subtitle = operations.isEmpty
        ? Text(localizations.readyToDeploy)
        : Text(localizations.busyWorking);

    return Container(
        padding: const EdgeInsets.all(10),
        child: Container(
            decoration: BoxDecoration(
                border: Border.all(
                  color: const Color.fromRGBO(212, 212, 212, 1),
                ),
                borderRadius: const BorderRadius.all(Radius.circular(5))),
            child: Column(children: [
              ListTile(
                title: Container(
                    padding: const EdgeInsets.symmetric(vertical: 6),
                    child: Text(config.name)),
                subtitle: Container(
                    padding: const EdgeInsets.only(bottom: 8), child: subtitle),
                trailing: icon,
                dense: false,
                onTap: () {
                  Navigator.push(
                    context,
                    MaterialPageRoute(
                      builder: (context) =>
                          ViewStationRoute(deviceId: station.deviceId),
                    ),
                  );
                },
              ),
              if (tinyOperations.isNotEmpty)
                Container(
                    padding: const EdgeInsets.all(6),
                    child: Column(children: tinyOperations))
            ])));
  }
}

class DiscoveringStationCard extends StatelessWidget {
  final StationModel station;

  const DiscoveringStationCard({super.key, required this.station});

  @override
  Widget build(BuildContext context) {
    return ListTile(
      title: Text(AppLocalizations.of(context)!.contacting),
    );
  }
}<|MERGE_RESOLUTION|>--- conflicted
+++ resolved
@@ -126,24 +126,14 @@
     final operations =
         context.watch<StationOperations>().getBusy<Operation>(config.deviceId);
     final localizations = AppLocalizations.of(context)!;
-<<<<<<< HEAD
-    final icon = Image(
-      image: AssetImage(station.connected
-          ? "resources/images/Icon_Station_Connected.png"
-          : "resources/images/Icon_Station_Not_Connected.png"),
-      width: 60,
-      height: 60,
-    );
-=======
     final icon = SizedBox(
-        width: 54.0, // Adjust the width as needed
-        height: 54.0, // Adjust the height as needed
+        width: 54.0,
+        height: 54.0,
         child: Image(
           image: AssetImage(station.connected
               ? "resources/images/Icon_Station_Connected.png"
               : "resources/images/Icon_Station_Not_Connected.png"),
         ));
->>>>>>> 89120442
     final tinyOperations =
         operations.map((op) => TinyOperation(operation: op)).toList();
     final subtitle = operations.isEmpty

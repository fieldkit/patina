--- conflicted
+++ resolved
@@ -354,11 +354,7 @@
 
     final form = NumberForm(
       original: activeCalibration.standard,
-<<<<<<< HEAD
-      label: "Standard", // TODO: l10n
-=======
       label: localizations.standardFieldLabel,
->>>>>>> 89d6ae4f
       onValid: (value) => activeCalibration.haveStandard(value),
       onInvalid: () => activeCalibration.haveStandard(null),
     );

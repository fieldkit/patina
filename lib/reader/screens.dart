import 'dart:async';

import 'package:fk/reader/widgets.dart';
import 'package:flutter/material.dart';
import 'package:provider/provider.dart';
import 'package:flows/flows.dart' as flows;

import '../diagnostics.dart';

class StartFlow {
  final String name;

  const StartFlow({required this.name});
}

class QuickFlow extends StatefulWidget {
  final StartFlow start;

  const QuickFlow({super.key, required this.start});

  @override
  // ignore: library_private_types_in_public_api
  _QuickFlowState createState() => _QuickFlowState();
}

class _QuickFlowState extends State<QuickFlow> {
  int index = 0;

  void onBack() {
    if (index > 0) {
      Loggers.ui.i("back");
      setState(() {
        index -= 1;
      });
    } else {
      Loggers.ui.i("back:exit");
      Navigator.of(context).pop();}
  }

  @override
  Widget build(BuildContext context) {
    final flows1 = context.read<flows.ContentFlows>();
    final screen = flows1.screens[index];
    return FlowScreenWidget(
      screen: screen,
      onForward: () {
        Loggers.ui.i("forward");
        setState(() {
          index += 1;
        });
      },
      onBack: onBack,
      onSkip: () {
        Loggers.ui.i("skip");
      },
      onGuide: () {
        Loggers.ui.i("guide");
      },
    );
  }
}

class ProvideContentFlowsWidget extends StatelessWidget {
  final Widget child;

  const ProvideContentFlowsWidget({super.key, required this.child});

  @override
  Widget build(context) {
    return FutureBuilder<String>(
        future: DefaultAssetBundle.of(context)
            .loadString("resources/flows/flows.json"),
        builder: (context, AsyncSnapshot<String> snapshot) {
          if (snapshot.hasData) {
            final flows1 = flows.ContentFlows.get(snapshot.data!);
            Loggers.ui.i("flows:ready $flows1");
            return Provider<flows.ContentFlows>(
              create: (context) => flows1,
              dispose: (context, value) => {},
              lazy: false,
              child: child,
            );
          } else {
            return const CircularProgressIndicator();
          }
        });
  }
}

class FlowScreenWidget extends StatelessWidget {
  final flows.Screen screen;
  final VoidCallback? onForward;
  final VoidCallback? onSkip;
  final VoidCallback? onGuide;
  final VoidCallback? onBack; 

<<<<<<< HEAD
  const FlowScreenWidget(
      {Key? key,
      required this.screen,
      this.onForward,
      this.onSkip,
      this.onGuide})
      : super(key: key);
=======
  const FlowScreenWidget({Key? key, required this.screen, this.onForward, this.onSkip, this.onGuide, this.onBack}) : super(key: key);
>>>>>>> d1614f8b

  @override
  Widget build(context) {
    Loggers.ui.i("screen: $screen");

<<<<<<< HEAD
    return Scaffold(
        appBar: AppBar(
          title: Text(screen.header?.title ?? ""),
        ),
        body: Column(children: [
          ...screen.simple.expand((simple) {
            List<Widget> widgets = [];
            // Add markdown content widget if the body is not null or empty
            if ((simple.body).isNotEmpty) {
              widgets.add(FlowSimpleScreenWidget(screen: simple));
            }
            // Add carousel widget if there are any images
            if (simple.images.isNotEmpty) {
              widgets.add(FlowImagesWidget(screen: simple));
            }
            return widgets;
          }).toList(),
=======
    return WillPopScope(
      onWillPop: () async {
        if (onBack != null) {  // Check if onBack is provided
          onBack!();  // Use the onBack function if provided
          return false;  // Prevent the default behavior (pop)
        }
        return true;  // Allow the default behavior if onBack is not provided
      },
      child: Scaffold(
      appBar: AppBar(
      leading: IconButton(
        icon: const Icon(Icons.arrow_back),
        onPressed: onBack, // If onBack is not provided, the IconButton will be disabled.
      ),
      title: Text(screen.header?.title ?? ""),
    ),

      body: Column(children: [
        ...screen.simple.expand((simple) {
          List<Widget> widgets = [];
          // Add markdown content widget if the body is not null or empty
          if ((simple.body).isNotEmpty) {
            widgets.add(FlowSimpleScreenWidget(screen: simple));
          }
          // Add carousel widget if there are any images
          if (simple.images.isNotEmpty) {
            widgets.add(FlowImagesWidget(screen: simple));
          }
          return widgets;
        }).toList(),
          
>>>>>>> d1614f8b
          Container(
            margin: const EdgeInsets.all(10.0), // CSS-like margin
            child: Column(children: [
              ElevatedButton(
                style: ElevatedButton.styleFrom(
                  padding: const EdgeInsets.fromLTRB(80.0, 18.0, 80.0, 18.0),
                  backgroundColor:
                      const Color(0xffce596b), // CSS background-color
                  shape: RoundedRectangleBorder(
                    borderRadius:
                        BorderRadius.circular(2.0), // CSS border-radius
                  ),
                ),
                onPressed: onForward,
                child: Text(
                  screen.forward,
                  textAlign: TextAlign.center,
                  style: const TextStyle(
                    fontFamily: 'Avenir',
                    fontSize: 18.0,
                    color: Colors.white,
                    letterSpacing: 0.1,
                  ),
                ),
              ),
<<<<<<< HEAD
            ]),
          ),
          if (screen.skip != null)
            TextButton(
              style: TextButton.styleFrom(
                padding: const EdgeInsets.fromLTRB(80.0, 18.0, 80.0, 18.0),
              ),
              onPressed: onSkip,
              child: Text(
                screen.skip!,
                textAlign: TextAlign.center,
                style: TextStyle(
                  fontFamily: 'Avenir',
                  fontSize: 15.0,
                  color: Colors.grey[850], // Dark gray
                  letterSpacing: 0.1,
                ),
              ),
            ),
          if (screen.guideTitle != null)
            ElevatedButton(onPressed: onGuide, child: Text(screen.guideTitle!)),
        ]));
=======
        ])));
>>>>>>> d1614f8b
  }
}

class FlowSimpleScreenWidget extends StatelessWidget {
  final flows.Simple screen;

  const FlowSimpleScreenWidget({super.key, required this.screen});

  @override
  Widget build(BuildContext context) {
    return MarkdownWidgetParser(logger: Loggers.markDown).parse(screen.body);
  }
}

class FlowImagesWidget extends StatefulWidget {
  final flows.Simple screen;

  const FlowImagesWidget({Key? key, required this.screen}) : super(key: key);

  @override
  // ignore: library_private_types_in_public_api
  _FlowImagesWidgetState createState() => _FlowImagesWidgetState();
}

class _FlowImagesWidgetState extends State<FlowImagesWidget> {
  int _currentIndex = 0;
  Timer? _timer;

  @override
  void didUpdateWidget(FlowImagesWidget oldWidget) {
    super.didUpdateWidget(oldWidget);
    // Check if the 'screen' property has been updated
    if (oldWidget.screen != widget.screen) {
      // If it has, reset _currentIndex to 0
      setState(() {
        _currentIndex = 0;
      });
    }
  }

  @override
  void initState() {
    super.initState();

    _timer = Timer.periodic(
      const Duration(seconds: 3),
      (timer) {
        setState(() {
          if (widget.screen.images.isEmpty) { // Check if the images list is empty
            _currentIndex = 0; // Reset the index if there are no images
          } else {
            _currentIndex = (_currentIndex + 1) % widget.screen.images.length; // Rotate within the range of the list
          }
        });
      },
    );
  }

  @override
  void dispose() {
    _timer?.cancel();
    super.dispose();
  }

  @override
  Widget build(BuildContext context) {
    return Image.asset(
      'resources/flows/${widget.screen.images[_currentIndex].url}',
      fit: BoxFit.cover,
    );
  }
}<|MERGE_RESOLUTION|>--- conflicted
+++ resolved
@@ -34,7 +34,8 @@
       });
     } else {
       Loggers.ui.i("back:exit");
-      Navigator.of(context).pop();}
+      Navigator.of(context).pop();
+    }
   }
 
   @override
@@ -92,126 +93,101 @@
   final VoidCallback? onForward;
   final VoidCallback? onSkip;
   final VoidCallback? onGuide;
-  final VoidCallback? onBack; 
-
-<<<<<<< HEAD
+  final VoidCallback? onBack;
+
   const FlowScreenWidget(
       {Key? key,
       required this.screen,
       this.onForward,
       this.onSkip,
-      this.onGuide})
+      this.onGuide,
+      this.onBack})
       : super(key: key);
-=======
-  const FlowScreenWidget({Key? key, required this.screen, this.onForward, this.onSkip, this.onGuide, this.onBack}) : super(key: key);
->>>>>>> d1614f8b
 
   @override
   Widget build(context) {
     Loggers.ui.i("screen: $screen");
 
-<<<<<<< HEAD
-    return Scaffold(
-        appBar: AppBar(
-          title: Text(screen.header?.title ?? ""),
-        ),
-        body: Column(children: [
-          ...screen.simple.expand((simple) {
-            List<Widget> widgets = [];
-            // Add markdown content widget if the body is not null or empty
-            if ((simple.body).isNotEmpty) {
-              widgets.add(FlowSimpleScreenWidget(screen: simple));
-            }
-            // Add carousel widget if there are any images
-            if (simple.images.isNotEmpty) {
-              widgets.add(FlowImagesWidget(screen: simple));
-            }
-            return widgets;
-          }).toList(),
-=======
     return WillPopScope(
-      onWillPop: () async {
-        if (onBack != null) {  // Check if onBack is provided
-          onBack!();  // Use the onBack function if provided
-          return false;  // Prevent the default behavior (pop)
-        }
-        return true;  // Allow the default behavior if onBack is not provided
-      },
-      child: Scaffold(
-      appBar: AppBar(
-      leading: IconButton(
-        icon: const Icon(Icons.arrow_back),
-        onPressed: onBack, // If onBack is not provided, the IconButton will be disabled.
-      ),
-      title: Text(screen.header?.title ?? ""),
-    ),
-
-      body: Column(children: [
-        ...screen.simple.expand((simple) {
-          List<Widget> widgets = [];
-          // Add markdown content widget if the body is not null or empty
-          if ((simple.body).isNotEmpty) {
-            widgets.add(FlowSimpleScreenWidget(screen: simple));
+        onWillPop: () async {
+          if (onBack != null) {
+            // Check if onBack is provided
+            onBack!(); // Use the onBack function if provided
+            return false; // Prevent the default behavior (pop)
           }
-          // Add carousel widget if there are any images
-          if (simple.images.isNotEmpty) {
-            widgets.add(FlowImagesWidget(screen: simple));
-          }
-          return widgets;
-        }).toList(),
-          
->>>>>>> d1614f8b
-          Container(
-            margin: const EdgeInsets.all(10.0), // CSS-like margin
-            child: Column(children: [
-              ElevatedButton(
-                style: ElevatedButton.styleFrom(
-                  padding: const EdgeInsets.fromLTRB(80.0, 18.0, 80.0, 18.0),
-                  backgroundColor:
-                      const Color(0xffce596b), // CSS background-color
-                  shape: RoundedRectangleBorder(
-                    borderRadius:
-                        BorderRadius.circular(2.0), // CSS border-radius
+          return true; // Allow the default behavior if onBack is not provided
+        },
+        child: Scaffold(
+            appBar: AppBar(
+              leading: IconButton(
+                icon: const Icon(Icons.arrow_back),
+                onPressed:
+                    onBack, // If onBack is not provided, the IconButton will be disabled.
+              ),
+              title: Text(screen.header?.title ?? ""),
+            ),
+            body: Column(children: [
+              ...screen.simple.expand((simple) {
+                List<Widget> widgets = [];
+                // Add markdown content widget if the body is not null or empty
+                if ((simple.body).isNotEmpty) {
+                  widgets.add(FlowSimpleScreenWidget(screen: simple));
+                }
+                // Add carousel widget if there are any images
+                if (simple.images.isNotEmpty) {
+                  widgets.add(FlowImagesWidget(screen: simple));
+                }
+                return widgets;
+              }).toList(),
+              Container(
+                margin: const EdgeInsets.all(10.0), // CSS-like margin
+                child: Column(children: [
+                  ElevatedButton(
+                    style: ElevatedButton.styleFrom(
+                      padding:
+                          const EdgeInsets.fromLTRB(80.0, 18.0, 80.0, 18.0),
+                      backgroundColor:
+                          const Color(0xffce596b), // CSS background-color
+                      shape: RoundedRectangleBorder(
+                        borderRadius:
+                            BorderRadius.circular(2.0), // CSS border-radius
+                      ),
+                    ),
+                    onPressed: onForward,
+                    child: Text(
+                      screen.forward,
+                      textAlign: TextAlign.center,
+                      style: const TextStyle(
+                        fontFamily: 'Avenir',
+                        fontSize: 18.0,
+                        color: Colors.white,
+                        letterSpacing: 0.1,
+                      ),
+                    ),
+                  ),
+                ]),
+              ),
+              if (screen.skip != null)
+                TextButton(
+                  style: TextButton.styleFrom(
+                    padding: const EdgeInsets.fromLTRB(80.0, 18.0, 80.0, 18.0),
+                  ),
+                  onPressed: onSkip,
+                  child: Text(
+                    screen.skip!,
+                    textAlign: TextAlign.center,
+                    style: TextStyle(
+                      fontFamily: 'Avenir',
+                      fontSize: 15.0,
+                      color: Colors.grey[850], // Dark gray
+                      letterSpacing: 0.1,
+                    ),
                   ),
                 ),
-                onPressed: onForward,
-                child: Text(
-                  screen.forward,
-                  textAlign: TextAlign.center,
-                  style: const TextStyle(
-                    fontFamily: 'Avenir',
-                    fontSize: 18.0,
-                    color: Colors.white,
-                    letterSpacing: 0.1,
-                  ),
-                ),
-              ),
-<<<<<<< HEAD
-            ]),
-          ),
-          if (screen.skip != null)
-            TextButton(
-              style: TextButton.styleFrom(
-                padding: const EdgeInsets.fromLTRB(80.0, 18.0, 80.0, 18.0),
-              ),
-              onPressed: onSkip,
-              child: Text(
-                screen.skip!,
-                textAlign: TextAlign.center,
-                style: TextStyle(
-                  fontFamily: 'Avenir',
-                  fontSize: 15.0,
-                  color: Colors.grey[850], // Dark gray
-                  letterSpacing: 0.1,
-                ),
-              ),
-            ),
-          if (screen.guideTitle != null)
-            ElevatedButton(onPressed: onGuide, child: Text(screen.guideTitle!)),
-        ]));
-=======
-        ])));
->>>>>>> d1614f8b
+              if (screen.guideTitle != null)
+                ElevatedButton(
+                    onPressed: onGuide, child: Text(screen.guideTitle!)),
+            ])));
   }
 }
 
@@ -260,10 +236,13 @@
       const Duration(seconds: 3),
       (timer) {
         setState(() {
-          if (widget.screen.images.isEmpty) { // Check if the images list is empty
+          if (widget.screen.images.isEmpty) {
+            // Check if the images list is empty
             _currentIndex = 0; // Reset the index if there are no images
           } else {
-            _currentIndex = (_currentIndex + 1) % widget.screen.images.length; // Rotate within the range of the list
+            _currentIndex = (_currentIndex + 1) %
+                widget.screen.images
+                    .length; // Rotate within the range of the list
           }
         });
       },

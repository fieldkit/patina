name: fk
description: FieldKit Mobile App

# The following line prevents the package from being accidentally published to
# pub.dev using `flutter pub publish`. This is preferred for private packages.
publish_to: "none" # Remove this line if you wish to publish to pub.dev

# The following defines the version and build number for your application.
# A version number is three numbers separated by dots, like 1.2.43
# followed by an optional build number separated by a +.
# Both the version and the builder number may be overridden in flutter
# build by specifying --build-name and --build-number, respectively.
# In Android, build-name is used as versionName while build-number used as versionCode.
# Read more about Android versioning at https://developer.android.com/studio/publish/versioning
# In iOS, build-name is used as CFBundleShortVersionString while build-number used as CFBundleVersion.
# Read more about iOS versioning at
# https://developer.apple.com/library/archive/documentation/General/Reference/InfoPlistKeyReference/Articles/CoreFoundationKeys.html
version: 1.0.0+1

environment:
  sdk: ">=3.0.6"

# Dependencies specify other packages that your package needs in order to work.
# To automatically upgrade your package dependencies to the latest versions
# consider running `flutter pub upgrade --major-versions`. Alternatively,
# dependencies can be manually updated by changing the version numbers below to
# the latest version available on pub.dev. To see which dependencies have newer
# versions available, run `flutter pub outdated`.
dependencies:
  flutter:
    sdk: flutter

  # The following adds the Cupertino Icons font to your application.
  # Use with the CupertinoIcons class for iOS style icons.
  cupertino_icons: ^1.0.2
  carousel_slider: ^4.2.1
  ffi: ^2.0.2
  flutter_rust_bridge: ^1.82.6
  flutter_map: ^4.0.0
  freezed_annotation: ^2.4.1
  freezed: ^2.4.6
  latlong2: ^0.8.1
  udp: ^5.0.3
  http: ^0.13.5
  protobuf: ^3.1.0
  fixnum: ^1.0.1
  provider: ^6.0.4
  uuid: ^4.3.3
  meta: ^1.10.0
  intl: ^0.18.0
  markdown: ^7.1.0
  flutter_secure_storage: ^9.0.0
  flutter_form_builder: ^9.0.0
  form_builder_validators: ^9.0.0
  path_provider: ^2.0.15
  flutter_markdown: ^0.6.14
  flutter_localizations:
    sdk: flutter
  loader_overlay: ^4.0.0
  collection: ^1.17.1
  data: ^0.12.0
  url_launcher: ^6.1.11
  geolocator: ^9.0.2
  async: ^2.11.0
  caldor:
    git:
      url: https://gitlab.com/fieldkit/libraries/caldor.git
      ref: "a8f146af3c84c9cd11cd90268e658f29db6849da"
  flows:
    path: "./flows"
  fk_data_protocol:
    git:
      url: https://gitlab.com/fieldkit/libraries/data-protocol.git
      ref: "13d5785bdcc53ea74a2215f5149d6d576c5ac1c4"
      path: dart
  logger: ^1.4.0
  flutter_dotenv: ^5.1.0
  location: ^5.0.3
  shared_preferences: ^2.2.1
  flutter_map_location_marker: ^6.0.0
  package_info_plus: ^5.0.1
  ansi_styles: ^0.3.2+1
  circular_countdown_timer: ^0.2.3
  convert: ^3.1.1
  exponential_back_off: ^0.1.0+2

dev_dependencies:
  flutter_test:
    sdk: flutter

  # The "flutter_lints" package below contains a set of recommended lints to
  # encourage good coding practices. The lint set provided by the package is
  # activated in the `analysis_options.yaml` file located at the root of your
  # package. See that file for information about deactivating specific lint
  # rules and activating additional ones.
  build_runner: ^2.4.8
  flutter_lints: ^3.0.1
<<<<<<< HEAD
  ffigen: ^8.0.0 
=======
  ffigen: ^8.0.0
>>>>>>> db3c6963
  test: ^1.24.3
  mockito: ^5.4.2

flutter_icons:
  android: true
  ios: true
  image_path: "resources/images/launcher/ic_launcher_round.png"

# For information on the generic Dart part of this file, see the
# following page: https://dart.dev/tools/pub/pubspec

# The following section is specific to Flutter packages.
flutter:
  # https://docs.flutter.dev/accessibility-and-localization/internationalization
  generate: true

  # The following line ensures that the Material Icons font is
  # included with your application, so that you can use the icons in
  # the material Icons class.
  uses-material-design: true

  # This is NOT recursive by default.
  assets:
    - resources/
    - resources/images/
    - resources/images/art/
    - resources/images/battery/
    - resources/images/memory/
    - resources/flows/
    - resources/flows/uploads/
    - .env

  # An image asset can refer to one or more resolution-specific "variants", see
  # https://flutter.dev/assets-and-images/#resolution-aware

  # For details regarding adding assets from package dependencies, see
  # https://flutter.dev/assets-and-images/#from-packages

  # To add custom fonts to your application, add a fonts section here,
  # in this "flutter" section. Each entry in this list should have a
  # "family" key with the font family name, and a "fonts" key with a
  # list giving the asset and other descriptors for the font. For
  # example:
  fonts:
    - family: Avenir
      fonts:
        - asset: fonts/AvenirLTPro-Book.otf
        - asset: fonts/AvenirLTPro-Medium.otf
          weight: 500
        - asset: fonts/AvenirLTPro-Heavy.otf
          weight: 700
  #
  # For details regarding fonts from package dependencies,
  # see https://flutter.dev/custom-fonts/#from-packages<|MERGE_RESOLUTION|>--- conflicted
+++ resolved
@@ -95,11 +95,7 @@
   # rules and activating additional ones.
   build_runner: ^2.4.8
   flutter_lints: ^3.0.1
-<<<<<<< HEAD
-  ffigen: ^8.0.0 
-=======
   ffigen: ^8.0.0
->>>>>>> db3c6963
   test: ^1.24.3
   mockito: ^5.4.2
 

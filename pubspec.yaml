--- conflicted
+++ resolved
@@ -18,12 +18,7 @@
 version: 1.0.0+1
 
 environment:
-<<<<<<< HEAD
-  sdk: ">=3.0.0"
-=======
   sdk: ">=3.0.6"
->>>>>>> 275dc075
-
 # Dependencies specify other packages that your package needs in order to work.
 # To automatically upgrade your package dependencies to the latest versions
 # consider running `flutter pub upgrade --major-versions`. Alternatively,
@@ -39,17 +34,10 @@
   cupertino_icons: ^1.0.2
   carousel_slider: ^4.2.1
   ffi: ^2.0.2
-<<<<<<< HEAD
-  flutter_rust_bridge: ^1.75.2
-  flutter_map: ^4.0.0
-  freezed_annotation: ^2.4.1
-  freezed: ^2.4.1
-=======
   flutter_rust_bridge: ^1.82.1
   flutter_map: ^3.0.0
   freezed_annotation: 2.2.0
   freezed: 2.3.3
->>>>>>> 275dc075
   latlong2: ^0.8.1
   udp: ^5.0.3
   http: ^0.13.5
@@ -96,11 +84,7 @@
   # rules and activating additional ones.
   build_runner: ^2.4.6
   flutter_lints: ^2.0.0
-<<<<<<< HEAD
-  ffigen: ^9.0.1
-=======
   ffigen: ^8.0.0
->>>>>>> 275dc075
 
 # For information on the generic Dart part of this file, see the
 # following page: https://dart.dev/tools/pub/pubspec

name: fk
description: FieldKit Mobile App

# The following line prevents the package from being accidentally published to
# pub.dev using `flutter pub publish`. This is preferred for private packages.
publish_to: "none" # Remove this line if you wish to publish to pub.dev

# The following defines the version and build number for your application.
# A version number is three numbers separated by dots, like 1.2.43
# followed by an optional build number separated by a +.
# Both the version and the builder number may be overridden in flutter
# build by specifying --build-name and --build-number, respectively.
# In Android, build-name is used as versionName while build-number used as versionCode.
# Read more about Android versioning at https://developer.android.com/studio/publish/versioning
# In iOS, build-name is used as CFBundleShortVersionString while build-number used as CFBundleVersion.
# Read more about iOS versioning at
# https://developer.apple.com/library/archive/documentation/General/Reference/InfoPlistKeyReference/Articles/CoreFoundationKeys.html
version: 1.0.0+1

environment:
  sdk: ">=3.0.6"

# Dependencies specify other packages that your package needs in order to work.
# To automatically upgrade your package dependencies to the latest versions
# consider running `flutter pub upgrade --major-versions`. Alternatively,
# dependencies can be manually updated by changing the version numbers below to
# the latest version available on pub.dev. To see which dependencies have newer
# versions available, run `flutter pub outdated`.
dependencies:
  flutter:
    sdk: flutter

  # The following adds the Cupertino Icons font to your application.
  # Use with the CupertinoIcons class for iOS style icons.
  cupertino_icons: ^1.0.2
  carousel_slider: ^4.2.1
  ffi: ^2.0.2
  flutter_rust_bridge: 1.82.1
  flutter_map: ^3.0.0
  freezed_annotation: 2.2.0
  freezed: 2.3.3
  latlong2: ^0.8.1
  udp: ^5.0.3
  http: ^0.13.5
  protobuf: ^2.1.0
  fixnum: ^1.0.1
  provider: ^6.0.4
  uuid: ^3.0.7
  meta: 1.9.1
  intl: ^0.18.0
  markdown: ^7.1.0
  flutter_secure_storage: ^8.0.0
  flutter_form_builder: ^9.0.0
  form_builder_validators: ^9.0.0
  path_provider: ^2.0.15
  flutter_markdown: ^0.6.14
  flutter_localizations:
    sdk: flutter
  loader_overlay: ^2.2.0
  collection: ^1.17.1
  data: ^0.11.0
  test: ^1.24.1
  url_launcher: ^6.1.11
  geolocator: ^9.0.2
  async: ^2.11.0
  calibration:
    path: './calibration'
  flows:
    path: './flows'
  fk_data_protocol:
    git:
      url: https://github.com/fieldkit/data-protocol.git
      path: dart
  logger: ^1.4.0
  flutter_dotenv: ^5.1.0
  location: ^5.0.3
  shared_preferences: ^2.2.1
<<<<<<< HEAD
  flutter_map_location_marker: ^5.3.0
=======
  flutter_launcher_icons: ^0.13.1
>>>>>>> 8a3f2e35

dev_dependencies:
  flutter_test:
    sdk: flutter

  # The "flutter_lints" package below contains a set of recommended lints to
  # encourage good coding practices. The lint set provided by the package is
  # activated in the `analysis_options.yaml` file located at the root of your
  # package. See that file for information about deactivating specific lint
  # rules and activating additional ones.
  build_runner: 2.4.4
  flutter_lints: ^2.0.0
  ffigen: ^8.0.0

flutter_icons:
  android: true
  ios: true
  image_path: "resources/images/launcher/ic_launcher_round.png"

# For information on the generic Dart part of this file, see the
# following page: https://dart.dev/tools/pub/pubspec

# The following section is specific to Flutter packages.
flutter:
  # https://docs.flutter.dev/accessibility-and-localization/internationalization
  generate: true

  # The following line ensures that the Material Icons font is
  # included with your application, so that you can use the icons in
  # the material Icons class.
  uses-material-design: true

  # This is NOT recursive by default.
  assets:
  - resources/
  - resources/images/
  - resources/images/art/
  - resources/images/battery/
  - resources/images/memory/
  - resources/flows/
  - resources/flows/uploads/

  # An image asset can refer to one or more resolution-specific "variants", see
  # https://flutter.dev/assets-and-images/#resolution-aware

  # For details regarding adding assets from package dependencies, see
  # https://flutter.dev/assets-and-images/#from-packages

  # To add custom fonts to your application, add a fonts section here,
  # in this "flutter" section. Each entry in this list should have a
  # "family" key with the font family name, and a "fonts" key with a
  # list giving the asset and other descriptors for the font. For
  # example:
  fonts:
    - family: Avenir
      fonts:
        - asset: fonts/AvenirLTPro-Book.otf
        - asset: fonts/AvenirLTPro-Medium.otf
          weight: 500
        - asset: fonts/AvenirLTPro-Heavy.otf
          weight: 700
  #
  # For details regarding fonts from package dependencies,
  # see https://flutter.dev/custom-fonts/#from-packages<|MERGE_RESOLUTION|>--- conflicted
+++ resolved
@@ -75,11 +75,7 @@
   flutter_dotenv: ^5.1.0
   location: ^5.0.3
   shared_preferences: ^2.2.1
-<<<<<<< HEAD
   flutter_map_location_marker: ^5.3.0
-=======
-  flutter_launcher_icons: ^0.13.1
->>>>>>> 8a3f2e35
 
 dev_dependencies:
   flutter_test:

# Miscellaneous
*.class
*.log
*.pyc
*.swp
.DS_Store
.atom/
.buildlog/
.history
.svn/
.vscode/
<<<<<<< HEAD
=======
# Ignore test coverage documentation, too large of files
>>>>>>> c8faab15
coverage/

# IntelliJ related
*.iml
*.ipr
*.iws
.idea/

# The .vscode folder contains launch configuration and tasks you configure in
# VS Code which you may wish to be included in version control, so this line
# is commented out by default.
#.vscode/

# Flutter/Dart/Pub related
**/doc/api/
**/ios/Flutter/.last_build_id
.dart_tool/
.flutter-plugins
.flutter-plugins-dependencies
.packages
.pub-cache/
.pub/
/build/

# Web related

# Symbolication related
app.*.symbols

# Obfuscation related
app.*.map.json

# Android Studio will place build artifacts here
/android/app/debug
/android/app/profile
/android/app/release
native/target
target
jniLibs

pubspec.lock

rustfk
/fk-data

/.env

/lib/l10n/untranslated.txt<|MERGE_RESOLUTION|>--- conflicted
+++ resolved
@@ -9,10 +9,7 @@
 .history
 .svn/
 .vscode/
-<<<<<<< HEAD
-=======
 # Ignore test coverage documentation, too large of files
->>>>>>> c8faab15
 coverage/
 
 # IntelliJ related

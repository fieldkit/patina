use anyhow::Result;
use chrono::Utc;
use std::{
    io::Write,
    path::{Path, PathBuf},
    sync::{Arc, Mutex as StdMutex},
};
use sync::{FilesRecordSink, Server, ServerEvent, UdpTransport};
use thiserror::Error;
use tokio::sync::{mpsc::Sender, oneshot, Mutex};
use tokio::{runtime::Runtime, sync::mpsc::Receiver};
use tokio_stream::StreamExt;
use tracing::*;
use tracing_subscriber::{fmt::MakeWriter, EnvFilter};

use discovery::{DeviceId, Discovered, Discovery};
use query::{
    device::{
<<<<<<< HEAD
        self, ConfigureLoraTransmission, HttpQuery, HttpReply, Identity, QueryType, Recording,
=======
        self, ConfigureLoraTransmission, HttpQuery, HttpReply, ModuleFlags, QueryType, Recording,
        SensorFlags,
>>>>>>> 56a925c0
    },
    portal::{DecodedToken, StatusCode},
};
use store::Db;

use crate::{
    frb_generated::StreamSink,
    nearby::{BackgroundMessage, Connection, NearbyDevices},
};

static SDK: StdMutex<Option<Sdk>> = StdMutex::new(None);
static RUNTIME: StdMutex<Option<Runtime>> = StdMutex::new(None);

struct MergeAndPublishReplies {
    db: Arc<Mutex<Db>>,
    publish_tx: Sender<DomainMessage>,
}

impl MergeAndPublishReplies {
    fn new(db: Arc<Mutex<Db>>, publish_tx: Sender<DomainMessage>) -> Self {
        Self { db, publish_tx }
    }

    async fn handle_background_message(&self, bg: BackgroundMessage) -> Result<()> {
        match bg {
            BackgroundMessage::Domain(message) => Ok(self.publish_tx.send(message).await?),
            BackgroundMessage::StationReply(device_id, reply, raw) => {
                let station = {
                    let db = self.db.lock().await;
                    db.merge_reply(store::DeviceId(device_id.0), reply.clone())?
                };

                Ok(self
                    .publish_tx
                    .send(DomainMessage::StationRefreshed(
                        StationAndConnection {
                            station,
                            connection: Some(Connection::Connected),
                        }
                        .try_into()?,
                        Some(reply.try_into()?),
                        raw,
                    ))
                    .await?)
            }
        }
    }

    async fn run(&self, mut bg_rx: Receiver<BackgroundMessage>) {
        while let Some(bg) = bg_rx.recv().await {
            match self.handle_background_message(bg).await {
                Err(e) => warn!("Errr handling background: {:?}", e),
                Ok(_) => {}
            }
        }
    }
}

async fn create_sdk(
    storage_path: String,
    portal_base_url: String,
    publish_tx: Sender<DomainMessage>,
) -> Result<Sdk> {
    info!("startup:bg");

    let (bg_tx, bg_rx) = tokio::sync::mpsc::channel::<BackgroundMessage>(32);

    let nearby = NearbyDevices::new(bg_tx.clone());

    let (server, from_server) = Server::new(
        UdpTransport::new(),
        FilesRecordSink::new(&Path::new(&storage_path).join("fk-data")),
    );
    let server = Arc::new(server);

    let sdk = Sdk::new(
        storage_path,
        portal_base_url,
        nearby.clone(),
        server.clone(),
        publish_tx.clone(),
    )?;

    let db = sdk.open().await?;

    let merge = MergeAndPublishReplies::new(db, publish_tx.clone());

    tokio::spawn(async move { background_task(nearby, server, merge, bg_rx, from_server).await });

    Ok(sdk)
}

async fn background_task(
    nearby: NearbyDevices,
    server: Arc<Server<UdpTransport, FilesRecordSink>>,
    merge: MergeAndPublishReplies,
    bg_rx: Receiver<BackgroundMessage>,
    from_server: Receiver<ServerEvent>,
) {
    info!("bg:started");

    let (discovery_tx, discovery_rx) = tokio::sync::mpsc::channel::<Discovered>(8);
    let discovery = Discovery::default();

    tokio::select! {
        d = discovery.run(discovery_tx) => {
            warn!("discovery: {:?}", d);
        },
        n = nearby.run(discovery_rx, from_server) => {
            warn!("nearby: {:?}", n);
        },
        s = server.run() => {
            warn!("server: {:?}", s);
        },
        m = merge.run(bg_rx) => {
            warn!("merge: {:?}", m);
        },
    };

    info!("bg:dropped");
}

pub fn start_native(
    storage_path: String,
    portal_base_url: String,
    sink: StreamSink<DomainMessage>,
) -> Result<()> {
    info!("startup:runtime");
    let rt = start_runtime()?;

    let (publish_tx, mut publish_rx) = tokio::sync::mpsc::channel(20);
    let sdk = rt.block_on(create_sdk(storage_path, portal_base_url, publish_tx))?;

    // Consider moving this to using the above channel?
    match sink.add(DomainMessage::PreAccount) {
        Ok(_) => {}
        Err(_) => error!("PreAccount failed"),
    }

    let handle = rt.handle().clone();

    // I really wish there was a better way. There are _other_ ways, though I
    // dunno if they're better.
    {
        match SDK.lock() {
            Ok(mut setting) => *setting = Some(sdk),
            Err(e) => error!("Set sdk: {:?}", e),
        }
        match RUNTIME.lock() {
            Ok(mut setting) => *setting = Some(rt),
            Err(e) => error!("Set runtime: {:?}", e),
        }
    }

    info!("startup:pump");
    let (tx, rx) = oneshot::channel();
    // We are spawning an async task from a thread that is not managed by
    // Tokio runtime. For this to work we need to enter the handle.
    // Ref: https://docs.rs/tokio/latest/tokio/runtime/struct.Handle.html#method.current
    let _guard = handle.enter();
    tokio::spawn(async move {
        while let Some(e) = publish_rx.recv().await {
            trace!("sdk:publish");
            match sink.add(e.into()) {
                Ok(_) => {}
                Err(_) => error!("DomainMessage failed"),
            };
        }
        let _ = tx.send(());
    });
    info!("sdk:ready");

    let _ = rx.blocking_recv();
    info!("sdk:finished");

    Ok(())
}

#[allow(dead_code)]
struct Sdk {
    storage_path: String,
    portal_base_url: String,
    db: Arc<Mutex<Db>>,
    nearby: NearbyDevices,
    server: Arc<Server<UdpTransport, FilesRecordSink>>,
    publish_tx: Sender<DomainMessage>,
}

impl Sdk {
    fn new(
        storage_path: String,
        portal_base_url: String,
        nearby: NearbyDevices,
        server: Arc<Server<UdpTransport, FilesRecordSink>>,
        publish_tx: Sender<DomainMessage>,
    ) -> Result<Self> {
        Ok(Self {
            storage_path,
            portal_base_url,
            db: Arc::new(Mutex::new(Db::new())),
            nearby,
            server,
            publish_tx,
        })
    }

    async fn open(&self) -> Result<Arc<Mutex<Db>>> {
        let mut db = self.db.lock().await;
        let path = PathBuf::from(self.storage_path.clone()).join("db.sqlite3");

        db.open(path)?;

        Ok(self.db.clone())
    }

    async fn get_my_stations(&self) -> Result<Vec<StationConfig>> {
        let connections = self.nearby.get_connections().await?;
        let db = self.db.lock().await;
        let stations = db.get_stations()?;

        Ok(stations
            .into_iter()
            .map(|station| {
                let device_id = &DeviceId(station.device_id.clone().0);
                let connection = connections.get(&device_id).cloned();
                Ok(StationAndConnection {
                    station,
                    connection,
                }
                .try_into()?)
            })
            .collect::<Result<Vec<_>>>()?)
    }

    async fn authenticate_portal(
        &self,
        email: String,
        password: String,
    ) -> Result<Authenticated, PortalError> {
        info!("authenticating");
        let client = query::portal::Client::new(&self.portal_base_url)?;
        let tokens = client
            .login(query::portal::LoginPayload {
                email: email.clone(),
                password,
            })
            .await?;

        let authenticated = client.to_authenticated(tokens.clone())?;
        info!("authenticating:ourselves");
        let ourselves = authenticated.query_ourselves().await?;
        info!("authenticating:transmission");
        let transmission = authenticated.issue_transmission_token().await?;
        info!("authenticating:done");

        Ok(Authenticated {
            name: ourselves.name,
            email,
            tokens: Tokens::from(tokens, transmission),
        })
    }

    async fn register_portal_account(
        &self,
        email: String,
        password: String,
        name: String,
        tnc_accept: bool,
    ) -> Result<Registered, PortalError> {
        info!("registering");
        let client = query::portal::Client::new(&self.portal_base_url)?;
        client
            .register(query::portal::RegisterPayload {
                email: email.clone(),
                name: name.clone(),
                password,
                tnc_accept: Some(tnc_accept),
            })
            .await?;

        info!("registering:registered");
        Ok(Registered { name, email })
    }

    async fn add_or_update_station_in_portal(
        &self,
        tokens: Tokens,
        station: AddOrUpdatePortalStation,
    ) -> Result<Option<u32>, PortalError> {
        let client = query::portal::Client::new(&self.portal_base_url)?;
        let authenticated = client.to_authenticated(tokens.into())?;

        Ok(authenticated
            .add_or_update_station(station.into())
            .await?
            .map(|s| s.id))
    }

    async fn validate_tokens(&self, tokens: Tokens) -> Result<Authenticated, PortalError> {
        let client = query::portal::Client::new(&self.portal_base_url)?;
        let client = client.to_authenticated(tokens.clone().into())?;

        let decoded = tokens.decoded()?;
        info!(
            "expires={:?} ({} remaining) issued={:?}",
            decoded.issued(),
            decoded.remaining(),
            decoded.expires(),
        );

        match client.query_ourselves().await {
            Ok(ourselves) => Ok(Authenticated {
                name: ourselves.name,
                email: ourselves.email,
                tokens,
            }),
            Err(query::portal::PortalError::HttpStatus(StatusCode::UNAUTHORIZED)) => {
                Ok(self.refresh_tokens(tokens).await?)
            }
            Err(e) => {
                warn!("query error: {:?}", e);
                Err(e.into())
            }
        }
    }

    async fn refresh_tokens(&self, tokens: Tokens) -> Result<Authenticated, PortalError> {
        info!("refreshing tokens");
        let refresh_token = tokens.refresh_token()?;
        let client = query::portal::Client::new(&self.portal_base_url)?;
        let refreshed = client.use_refresh_token(&refresh_token).await?;
        let authenticated = client.to_authenticated(refreshed.clone())?;
        info!("refreshing tokens:ourselves");
        let ourselves = authenticated.query_ourselves().await?;
        info!("refreshing tokens:transmission");
        let transmission = authenticated.issue_transmission_token().await?;
        info!("refreshing tokens:done");
        Ok(Authenticated {
            name: ourselves.name,
            email: ourselves.email,
            tokens: Tokens::from(refreshed, transmission),
        })
    }

    async fn start_download(
        &self,
        device_id: DeviceId,
        first: Option<u64>,
    ) -> Result<TransferProgress> {
        info!("{:?} start download", &device_id);

        let discovered = self.nearby.get_discovered(&device_id).await;

        if let Some(discovered) = discovered {
            self.server.sync(discovered, first).await?;
        } else {
            warn!("{:?} undiscovered!", &device_id);
        }

        Ok(TransferProgress {
            device_id: device_id.0,
            status: TransferStatus::Starting,
        })
    }

    async fn start_upload(
        &self,
        device_id: DeviceId,
        tokens: Tokens,
        files: Vec<RecordArchive>,
    ) -> Result<TransferProgress, PortalError> {
        info!("{:?} start upload", &device_id);

        tokio::task::spawn({
            let client = query::portal::Client::new(&self.portal_base_url)?;
            let authenticated = client.to_authenticated(tokens.into())?;
            let publish_tx = self.publish_tx.clone();
            let device_id = device_id.clone();
            let server = self.server.clone();

            async move {
                for file in files.into_iter() {
                    info!("{:?} uploading", &file);

                    let path = file.path.clone();

                    let res = authenticated
                        .upload_readings(&PathBuf::from(file.path))
                        .await;

                    let status = match res {
                        Ok(mut stream) => {
                            while let Some(Ok(bytes)) = stream.next().await {
                                match publish_tx
                                    .send(DomainMessage::UploadProgress(TransferProgress {
                                        device_id: device_id.clone().into(),
                                        status: TransferStatus::Uploading(UploadProgress {
                                            bytes_uploaded: bytes.bytes_uploaded,
                                            total_bytes: bytes.total_bytes,
                                        }),
                                    }))
                                    .await
                                {
                                    Ok(_) => {}
                                    Err(e) => warn!("Publish failed: {:?}", e),
                                }
                            }

                            match server.uploaded(path).await {
                                Err(e) => warn!("Error marking uploaded: {:?}", e),
                                Ok(_) => {}
                            };

                            TransferStatus::Completed
                        }
                        Err(e) => {
                            warn!("Upload failed: {:?}", e);

                            TransferStatus::Failed
                        }
                    };

                    publish_tx
                        .send(DomainMessage::UploadProgress(TransferProgress {
                            device_id: device_id.clone().into(),
                            status,
                        }))
                        .await
                        .expect("Publish failed")
                }

                match server.check_for_archives().await {
                    Ok(_) => {}
                    Err(e) => warn!("Publish failed: {:?}", e),
                }
            }
        });

        Ok(TransferProgress {
            device_id: device_id.into(),
            status: TransferStatus::Starting,
        })
    }

    async fn get_nearby_addr(&self, device_id: &DeviceId) -> Result<Option<String>> {
        let discovered = self.nearby.get_discovered(&device_id).await;
        Ok(discovered.and_then(|d| d.http_addr.map(|o| format!("{}", o))))
    }

    async fn configure(&self, device_id: DeviceId, config: impl Into<HttpQuery>) -> Result<()> {
        if let Some(addr) = self.get_nearby_addr(&device_id).await? {
            let client = query::device::Client::new()?;
            let status = client.configure(&addr, config).await?;
            self.nearby
                .mark_finished_and_publish_reply(&device_id, status)
                .await?;
        }

        Ok(())
    }

    async fn verify_lora_transmission(&self, device_id: DeviceId) -> Result<()> {
        if let Some(addr) = self.get_nearby_addr(&device_id).await? {
            let client = query::device::Client::new()?;
            let config = ConfigureLoraTransmission {
                enabled: true,
                verify: true,
                app_key: None,
                join_eui: None,
                band: None,
                schedule: None,
            };
            let status = client.configure(&addr, config).await?;
            self.nearby
                .mark_finished_and_publish_reply(&device_id, status)
                .await?;
        }

        Ok(())
    }

    async fn calibrate(&self, device_id: DeviceId, module: usize, data: Vec<u8>) -> Result<()> {
        info!("calibrate: {:?} {:?} {:?}", device_id, module, data);
        if let Some(addr) = self.get_nearby_addr(&device_id).await? {
            let client = query::device::Client::new()?;
            client.calibrate(&addr, module, &data).await?;
            let status = client.query_readings(&addr).await?;
            self.nearby
                .mark_finished_and_publish_reply(&device_id, status)
                .await?;
        }

        Ok(())
    }

    async fn clear_calibration(&self, device_id: DeviceId, module: usize) -> Result<()> {
        info!("clear-calibration: {:?} {:?}", device_id, module);
        if let Some(addr) = self.get_nearby_addr(&device_id).await? {
            let client = query::device::Client::new()?;
            client.clear_calibration(&addr, module).await?;
            let status = client.query_readings(&addr).await?;
            self.nearby
                .mark_finished_and_publish_reply(&device_id, status)
                .await?;
        }

        Ok(())
    }

    async fn cache_firmware(
        &self,
        tokens: Option<Tokens>,
        background: bool,
    ) -> Result<FirmwareDownloadStatus, PortalError> {
        crate::firmware::cache_firmware(
            self.portal_base_url.clone(),
            self.storage_path.clone(),
            self.publish_tx.clone(),
            tokens,
            background,
        )
        .await
    }

    async fn upgrade_station(
        &self,
        device_id: DeviceId,
        firmware: LocalFirmware,
        swap: bool,
    ) -> Result<UpgradeProgress> {
        info!("upgrade-station: {:?} to {:?}", device_id, firmware);
        match self.get_nearby_addr(&device_id).await? {
            Some(addr) => {
                let nearby = self.nearby.clone();

                crate::firmware::upgrade(
                    nearby,
                    self.publish_tx.clone(),
                    self.storage_path.clone(),
                    device_id,
                    firmware,
                    swap,
                    addr,
                )
                .await
            }
            None => {
                warn!("No nearby for station!");

                Ok(UpgradeProgress {
                    device_id: device_id.0.clone(),
                    firmware_id: firmware.id,
                    status: UpgradeStatus::Failed(None),
                })
            }
        }
    }
}

pub fn get_my_stations() -> Result<Vec<StationConfig>> {
    Ok(with_runtime(|rt, sdk| rt.block_on(sdk.get_my_stations()))?)
}

pub fn authenticate_portal(email: String, password: String) -> Result<Authenticated, PortalError> {
    Ok(with_runtime(|rt, sdk| {
        rt.block_on(sdk.authenticate_portal(email, password))
    })?)
}

pub fn register_portal_account(
    email: String,
    password: String,
    name: String,
    tnc_account: bool,
) -> Result<Registered, PortalError> {
    Ok(with_runtime(|rt, sdk| {
        rt.block_on(sdk.register_portal_account(email, password, name, tnc_account))
    })?)
}

pub fn add_or_update_station_in_portal(
    tokens: Tokens,
    station: AddOrUpdatePortalStation,
) -> Result<Option<u32>, PortalError> {
    Ok(with_runtime(|rt, sdk| {
        rt.block_on(sdk.add_or_update_station_in_portal(tokens, station))
    })?)
}

pub fn configure_deploy(device_id: String, config: DeployConfig) -> Result<()> {
    Ok(with_runtime(|rt, sdk| {
        rt.block_on(sdk.configure(DeviceId(device_id.clone()), config))
    })?)
}

pub fn configure_wifi_networks(device_id: String, config: WifiNetworksConfig) -> Result<()> {
    Ok(with_runtime(|rt, sdk| {
        rt.block_on(sdk.configure(DeviceId(device_id.clone()), config))
    })?)
}

pub fn configure_wifi_transmission(
    device_id: String,
    config: WifiTransmissionConfig,
) -> Result<()> {
    Ok(with_runtime(|rt, sdk| {
        rt.block_on(sdk.configure(DeviceId(device_id.clone()), config))
    })?)
}

pub fn configure_lora_transmission(
    device_id: String,
    config: LoraTransmissionConfig,
) -> Result<()> {
    Ok(with_runtime(|rt, sdk| {
        rt.block_on(sdk.configure(DeviceId(device_id.clone()), config))
    })?)
}

pub fn configure_name(device_id: String, config: NameConfig) -> Result<()> {
    Ok(with_runtime(|rt, sdk| {
        rt.block_on(sdk.configure(DeviceId(device_id.clone()), config))
    })?)
}

pub fn verify_lora_transmission(device_id: String) -> Result<()> {
    Ok(with_runtime(|rt, sdk| {
        rt.block_on(sdk.verify_lora_transmission(DeviceId(device_id.clone())))
    })?)
}

pub fn clear_calibration(device_id: String, module: usize) -> Result<()> {
    Ok(with_runtime(|rt, sdk| {
        rt.block_on(sdk.clear_calibration(DeviceId(device_id.clone()), module))
    })?)
}

pub fn calibrate(device_id: String, module: usize, data: Vec<u8>) -> Result<()> {
    Ok(with_runtime(|rt, sdk| {
        rt.block_on(sdk.calibrate(DeviceId(device_id.clone()), module, data))
    })?)
}

pub fn validate_tokens(tokens: Tokens) -> Result<Authenticated, PortalError> {
    Ok(with_runtime(|rt, sdk| {
        rt.block_on(sdk.validate_tokens(tokens))
    })?)
}

pub fn start_download(device_id: String, first: Option<u64>) -> Result<TransferProgress> {
    Ok(with_runtime(|rt, sdk| {
        rt.block_on(sdk.start_download(DeviceId(device_id.clone()), first))
    })?)
}

pub fn start_upload(
    device_id: String,
    tokens: Tokens,
    files: Vec<RecordArchive>,
) -> Result<TransferProgress, PortalError> {
    Ok(with_runtime(|rt, sdk| {
        rt.block_on(sdk.start_upload(DeviceId(device_id.clone()), tokens, files))
    })?)
}

pub fn cache_firmware(
    tokens: Option<Tokens>,
    background: bool,
) -> Result<FirmwareDownloadStatus, PortalError> {
    Ok(with_runtime(|rt, sdk| {
        rt.block_on(sdk.cache_firmware(tokens, background))
    })?)
}

pub fn upgrade_station(
    device_id: String,
    firmware: LocalFirmware,
    swap: bool,
) -> Result<UpgradeProgress> {
    Ok(with_runtime(|rt, sdk| {
        rt.block_on(sdk.upgrade_station(DeviceId(device_id.clone()), firmware, swap))
    })?)
}

fn start_runtime() -> Result<Runtime> {
    let rt = tokio::runtime::Builder::new_multi_thread()
        .worker_threads(4)
        .enable_all()
        .thread_name("fieldkit-client")
        .build()?;

    Ok(rt)
}

#[derive(Debug, Error)]
enum RuntimeError<E> {
    #[error("Lock error")]
    Lock,
    #[error("Error")]
    Error(E),
}

impl From<RuntimeError<PortalError>> for PortalError {
    fn from(value: RuntimeError<PortalError>) -> Self {
        match value {
            RuntimeError::Lock => PortalError::Sdk,
            RuntimeError::Error(e) => e,
        }
    }
}

fn with_runtime<R, E>(
    cb: impl FnOnce(&Runtime, &mut Sdk) -> Result<R, E>,
) -> Result<R, RuntimeError<E>> {
    match SDK.lock() {
        Ok(mut sdk_guard) => {
            match RUNTIME.lock() {
                Ok(mut rt_guard) => {
                    match sdk_guard.as_mut() {
                        Some(sdk) => {
                            match rt_guard.as_mut() {
                                Some(rt) => {
                                    // We are calling async sdk methods from a thread that is not managed by
                                    // Tokio runtime. For this to work we need to enter the handle.
                                    // Ref: https://docs.rs/tokio/latest/tokio/runtime/struct.Handle.html#method.current
                                    let _guard = rt.enter();
                                    cb(rt, sdk).map_err(|e| RuntimeError::Error(e))
                                }
                                None => {
                                    error!("sdk: no runtime");
                                    Err(RuntimeError::Lock)
                                }
                            }
                        }
                        None => {
                            error!("sdk: no sdk");
                            Err(RuntimeError::Lock)
                        }
                    }
                }
                Err(e) => {
                    error!("{:?}", e);
                    Err(RuntimeError::Lock)
                }
            }
        }
        Err(e) => {
            error!("{:?}", e);
            Err(RuntimeError::Lock)
        }
    }
}

// The convention for Rust identifiers is the snake_case,
// and they are automatically converted to camelCase on the Dart side.
pub fn rust_release_mode() -> bool {
    cfg!(not(debug_assertions))
}

/// Wrapper so that we can implement required Write and MakeWriter traits.
struct LogSink {
    sink: StreamSink<String>,
}

/// Write log lines to our Flutter's sink.
impl<'a> Write for &'a LogSink {
    fn write(&mut self, buf: &[u8]) -> std::io::Result<usize> {
        let line = String::from_utf8_lossy(buf).to_string();
        match self.sink.add(line) {
            Ok(_) => {}
            Err(_) => error!("Log message failed"),
        };
        Ok(buf.len())
    }

    fn flush(&mut self) -> std::io::Result<()> {
        Ok(())
    }
}

impl<'a> MakeWriter<'a> for LogSink {
    type Writer = &'a LogSink;

    fn make_writer(&'a self) -> Self::Writer {
        self
    }
}

pub fn create_log_sink(sink: StreamSink<String>) -> Result<()> {
    fn get_rust_log() -> String {
        let mut original = std::env::var("RUST_LOG").unwrap_or_else(|_| "debug".into());

        for logger in [
            "hyper=",
            "reqwest=",
            "rusqlite_migration=",
            "rustls=",
            "h2=",
        ] {
            if !original.contains(logger) {
                original.push_str(&format!(",{}info", logger));
            }
        }

        original
    }

    if let Err(err) = tracing_subscriber::fmt()
        .with_max_level(tracing::Level::TRACE)
        .with_env_filter(EnvFilter::new(get_rust_log()))
        .with_writer(LogSink { sink })
        .try_init()
    {
        error!("{}", err);
    }

    Ok(())
}

#[derive(Clone, Debug)]
pub struct NameConfig {
    pub name: String,
}

impl Into<HttpQuery> for NameConfig {
    fn into(self) -> HttpQuery {
        let mut query = HttpQuery::default();
        query.r#type = QueryType::QueryConfigure as i32;
        query.identity = Some(Identity {
            name: self.name,
            ..Default::default()
        });

        query
    }
}

#[derive(Clone, Debug)]
pub struct DeployConfig {
    pub location: String,
    pub deployed: u64,
    pub schedule: Schedule,
}

impl Into<HttpQuery> for DeployConfig {
    fn into(self) -> HttpQuery {
        let mut query = HttpQuery::default();
        query.r#type = QueryType::QueryConfigure as i32;
        query.recording = Some(Recording {
            modifying: true,
            enabled: true,
            started_time: self.deployed,
            location: None,
        });

        query
    }
}

#[derive(Clone, Debug)]
pub struct WifiNetworkConfig {
    pub index: usize,
    pub ssid: Option<String>,
    pub password: Option<String>,
    pub preferred: bool,
    pub keeping: bool,
}

#[derive(Clone, Debug)]
pub struct WifiNetworksConfig {
    pub networks: Vec<WifiNetworkConfig>,
}

impl Into<device::ConfigureWifiNetworks> for WifiNetworksConfig {
    fn into(self) -> device::ConfigureWifiNetworks {
        device::ConfigureWifiNetworks {
            networks: self
                .networks
                .into_iter()
                .map(|n| device::WifiNetwork {
                    ssid: n.ssid,
                    password: n.password,
                    default: n.preferred,
                    keeping: n.keeping,
                })
                .collect(),
        }
    }
}

impl Into<HttpQuery> for WifiNetworksConfig {
    fn into(self) -> HttpQuery {
        let config: device::ConfigureWifiNetworks = self.into();
        config.into()
    }
}

#[derive(Clone, Debug)]
pub enum Schedule {
    Every(u32),
}

impl Into<device::Schedule> for Schedule {
    fn into(self) -> device::Schedule {
        match self {
            Schedule::Every(seconds) => {
                device::Schedule::Every(std::time::Duration::from_secs(seconds as u64))
            }
        }
    }
}

#[derive(Clone, Debug)]
pub struct WifiTransmissionConfig {
    pub tokens: Option<Tokens>,
    pub schedule: Option<Schedule>,
}

impl Into<device::ConfigureWifiTransmission> for WifiTransmissionConfig {
    fn into(self) -> device::ConfigureWifiTransmission {
        self.tokens
            .map(|t| device::ConfigureWifiTransmission {
                enabled: true,
                token: Some(t.transmission.token.clone()),
                url: Some(t.transmission.url.clone()),
                schedule: self.schedule.map(|s| s.into()),
            })
            .unwrap_or(device::ConfigureWifiTransmission::default())
    }
}

impl Into<HttpQuery> for WifiTransmissionConfig {
    fn into(self) -> HttpQuery {
        let config: device::ConfigureWifiTransmission = self.into();
        config.into()
    }
}

#[derive(Clone, Debug)]
pub struct LoraTransmissionConfig {
    pub band: Option<u32>,
    pub app_key: Option<Vec<u8>>,
    pub join_eui: Option<Vec<u8>>,
    pub schedule: Option<Schedule>,
}

impl Into<device::ConfigureLoraTransmission> for LoraTransmissionConfig {
    fn into(self) -> device::ConfigureLoraTransmission {
        device::ConfigureLoraTransmission {
            enabled: true,
            verify: false,
            schedule: self.schedule.map(|s| s.into()),
            app_key: self.app_key,
            join_eui: self.join_eui,
            band: self.band,
        }
    }
}

impl Into<HttpQuery> for LoraTransmissionConfig {
    fn into(self) -> HttpQuery {
        let config: device::ConfigureLoraTransmission = self.into();
        config.into()
    }
}

#[derive(Clone, Debug)]
pub struct AddOrUpdatePortalStation {
    pub name: String,
    pub device_id: String,
    pub location_name: String,
    pub status_pb: String,
}

impl Into<query::portal::AddStation> for AddOrUpdatePortalStation {
    fn into(self) -> query::portal::AddStation {
        query::portal::AddStation {
            name: self.name,
            device_id: self.device_id,
            location_name: self.location_name,
            status_pb: self.status_pb,
        }
    }
}

#[derive(Clone, Debug)]
pub struct Registered {
    pub email: String,
    pub name: String,
}

#[derive(Clone, Debug)]
pub struct Tokens {
    pub token: String,
    pub transmission: TransmissionToken,
}

impl Tokens {
    fn from(tokens: query::portal::Tokens, transmission: query::portal::TransmissionToken) -> Self {
        Self {
            token: tokens.token,
            transmission: TransmissionToken {
                token: transmission.token,
                url: transmission.url,
            },
        }
    }

    fn decoded(&self) -> Result<DecodedToken, query::portal::PortalError> {
        DecodedToken::decode(&self.token)
    }

    fn refresh_token(&self) -> Result<String, query::portal::PortalError> {
        Ok(self.decoded()?.refresh_token)
    }
}

impl Into<query::portal::Tokens> for Tokens {
    fn into(self) -> query::portal::Tokens {
        query::portal::Tokens { token: self.token }
    }
}

#[derive(Clone, Debug)]
pub struct TransmissionToken {
    pub token: String,
    pub url: String,
}

#[derive(Debug)]
pub struct Authenticated {
    pub email: String,
    pub name: String,
    pub tokens: Tokens,
}

#[derive(Debug)]
pub struct DownloadProgress {
    pub started: u64,
    pub completed: f32,
    pub total: usize,
    pub received: usize,
}

#[derive(Debug)]
pub struct UploadProgress {
    pub bytes_uploaded: u64,
    pub total_bytes: u64,
}

#[derive(Debug)]
#[allow(dead_code)]
pub enum TransferStatus {
    Starting,
    Downloading(DownloadProgress),
    Uploading(UploadProgress),
    Processing,
    Completed,
    Failed,
}

#[derive(Debug)]
#[allow(dead_code)]
pub enum FirmwareDownloadStatus {
    Checking,
    Downloading(DownloadProgress),
    Offline,
    Completed,
    Failed,
}

#[derive(Debug)]
pub enum UpgradeError {
    Other,
    SdCard,
}

impl From<crate::firmware::Error> for UpgradeError {
    fn from(value: crate::firmware::Error) -> Self {
        match value {
            crate::firmware::Error::Upgrade(e) => match e {
                device::UpgradeError::SdCardMissing => UpgradeError::SdCard,
                device::UpgradeError::SdCardIo => UpgradeError::SdCard,
                _ => UpgradeError::Other,
            },
            _ => UpgradeError::Other,
        }
    }
}

#[derive(Debug)]
pub enum UpgradeStatus {
    Starting,
    Uploading(UploadProgress),
    Restarting,
    ReconnectTimeout,
    Completed,
    Failed(Option<UpgradeError>),
}

#[derive(Debug)]
pub struct UpgradeProgress {
    pub device_id: String,
    pub firmware_id: i64,
    pub status: UpgradeStatus,
}

#[derive(Debug)]
pub struct TransferProgress {
    pub device_id: String,
    pub status: TransferStatus,
}

#[derive(Debug)]
pub struct RecordArchive {
    pub device_id: String,
    pub generation_id: String,
    pub path: String,
    pub head: i64,
    pub tail: i64,
    pub uploaded: Option<i64>,
}

#[derive(Debug)]
pub enum DomainMessage {
    PreAccount,
    NearbyStations(Vec<NearbyStation>),
    StationRefreshed(StationConfig, Option<EphemeralConfig>, String),
    UploadProgress(TransferProgress),
    DownloadProgress(TransferProgress),
    FirmwareDownloadStatus(FirmwareDownloadStatus),
    UpgradeProgress(UpgradeProgress),
    AvailableFirmware(Vec<LocalFirmware>),
    RecordArchives(Vec<RecordArchive>),
}

#[derive(Clone, Debug)]
pub struct LocalFirmware {
    pub id: i64,
    pub label: String,
    pub time: i64,
    pub module: String,
    pub profile: String,
}

impl LocalFirmware {
    pub(crate) fn file_name(&self) -> String {
        format!("firmware-{}.bin", self.id)
    }
}

#[derive(Clone, Debug)]
pub struct StreamInfo {
    pub size: u64,
    pub records: u64,
}

#[derive(Clone, Debug)]
pub struct BatteryInfo {
    pub percentage: f32,
    pub voltage: f32,
}

#[derive(Clone, Debug)]
pub struct SolarInfo {
    pub voltage: f32,
}

#[derive(Clone, Debug)]
pub struct UtcDateTime(pub i64);

impl From<chrono::DateTime<Utc>> for UtcDateTime {
    fn from(value: chrono::DateTime<Utc>) -> Self {
        Self(value.timestamp_millis())
    }
}

#[derive(Clone, Debug)]
pub struct StationConfig {
    pub device_id: String,
    pub generation_id: String,
    pub name: String,
    pub firmware: FirmwareInfo,
    pub last_seen: UtcDateTime,
    pub meta: StreamInfo,
    pub data: StreamInfo,
    pub battery: BatteryInfo,
    pub solar: SolarInfo,
    pub pb: Option<Vec<u8>>,
    pub modules: Vec<ModuleConfig>,
}

#[derive(Clone, Debug)]
pub struct FirmwareInfo {
    pub label: String,
    pub time: i64,
}

#[derive(Clone, Debug)]
pub struct ModuleConfig {
    pub position: u32,
    pub internal: bool,
    pub module_id: String,
    pub key: String,
    pub sensors: Vec<SensorConfig>,
    pub configuration: Option<Vec<u8>>,
}

#[derive(Clone, Debug)]
pub struct SensorConfig {
    pub number: u32,
    pub internal: bool,
    pub key: String,
    pub full_key: String,
    pub calibrated_uom: String,
    pub uncalibrated_uom: String,
    pub value: Option<SensorValue>,
    pub previous_value: Option<SensorValue>,
}

#[derive(Clone, Debug)]
pub struct SensorValue {
    pub time: UtcDateTime,
    pub value: f32,
    pub uncalibrated: f32,
}

#[derive(Clone, Debug)]
pub struct NearbyStation {
    pub device_id: String,
    pub busy: bool,
}

#[derive(Clone, Debug)]
pub enum LoraBand {
    F915Mhz,
    F868Mhz,
}

#[derive(Clone, Debug)]
pub struct LoraConfig {
    pub available: bool,
    pub band: LoraBand,
    pub device_eui: Vec<u8>,
    pub app_key: Vec<u8>,
    pub join_eui: Vec<u8>,
    pub device_address: Vec<u8>,
    pub network_session_key: Vec<u8>,
    pub app_session_key: Vec<u8>,
}

#[derive(Clone, Debug)]
pub struct DeploymentConfig {
    pub start_time: u64,
}

#[derive(Clone, Debug)]
pub struct EphemeralConfig {
    pub queried: UtcDateTime,
    pub deployment: Option<DeploymentConfig>,
    pub transmission: Option<TransmissionConfig>,
    pub networks: Vec<NetworkConfig>,
    pub lora: Option<LoraConfig>,
    pub capabilities: DeviceCapabilities,
    pub events: Vec<u8>,
}

#[derive(Clone, Debug)]
pub struct DeviceCapabilities {
    pub udp: bool,
}

impl TryInto<EphemeralConfig> for HttpReply {
    type Error = SdkMappingError;

    fn try_into(self) -> Result<EphemeralConfig, Self::Error> {
        let deployment = self
            .status
            .map(|s| s.recording)
            .flatten()
            .filter(|d| d.started_time > 0)
            .map(|s| DeploymentConfig {
                start_time: s.started_time,
            });

        let transmission = self
            .transmission
            .map(|t| t.wifi)
            .flatten()
            .map(|_| TransmissionConfig { enabled: true });
        let capabilities = DeviceCapabilities {
            udp: self
                .network_settings
                .as_ref()
                .map(|s| s.supports_udp)
                .unwrap_or(false),
        };
        let networks = self
            .network_settings
            .as_ref()
            .map(|ns| {
                ns.networks
                    .iter()
                    .enumerate()
                    .map(|(i, n)| NetworkConfig {
                        index: i,
                        ssid: n.ssid.clone(),
                        preferred: n.preferred,
                    })
                    .collect()
            })
            .unwrap_or_default();

        let lora = self.lora_settings.map(|ls| LoraConfig {
            available: ls.available,
            band: match ls.frequency_band {
                915 => LoraBand::F915Mhz,
                868 => LoraBand::F868Mhz,
                _ => LoraBand::F915Mhz, // Controversial default?
            },
            device_eui: ls.device_eui,
            app_key: ls.app_key,
            join_eui: ls.join_eui,
            device_address: ls.device_address,
            network_session_key: ls.network_session_key,
            app_session_key: ls.app_session_key,
        });

        Ok(EphemeralConfig {
            queried: Utc::now().into(),
            deployment,
            transmission,
            networks,
            lora,
            capabilities,
            events: self.events,
        })
    }
}

#[derive(Clone, Debug)]
pub struct NetworkConfig {
    pub index: usize,
    pub ssid: String,
    pub preferred: bool,
}

#[derive(Clone, Debug)]
pub struct TransmissionConfig {
    pub enabled: bool,
}

pub struct StationAndConnection {
    station: store::Station,
    #[allow(dead_code)]
    connection: Option<Connection>,
}

impl TryInto<StationConfig> for StationAndConnection {
    type Error = SdkMappingError;

    fn try_into(self) -> Result<StationConfig, Self::Error> {
        let station = self.station;

        Ok(StationConfig {
            device_id: station.device_id.0.to_owned(),
            generation_id: station.generation_id.to_owned(),
            name: station.name,
            last_seen: station.last_seen.into(),
            firmware: FirmwareInfo {
                label: station.firmware.label,
                time: station.firmware.time,
            },
            meta: StreamInfo {
                size: station.meta.size,
                records: station.meta.records,
            },
            data: StreamInfo {
                size: station.data.size,
                records: station.data.records,
            },
            battery: BatteryInfo {
                percentage: station.battery.percentage,
                voltage: station.battery.voltage,
            },
            solar: SolarInfo {
                voltage: station.solar.voltage,
            },
            pb: station.status,
            modules: station
                .modules
                .into_iter()
                .map(|module| ModuleConfig {
                    position: module.position,
                    internal: (module.flags & ModuleFlags::ModuleFlagInternal as u32)
                        == ModuleFlags::ModuleFlagInternal as u32,
                    module_id: module.hardware_id,
                    key: module.key.clone(),
                    configuration: module.configuration,
                    sensors: module
                        .sensors
                        .into_iter()
                        .map(|sensor| SensorConfig {
                            number: sensor.number,
                            // TODO Firmware currently uses the same flag. Pb SensorFlags is unused, confusing.
                            internal: (sensor.flags & ModuleFlags::ModuleFlagInternal as u32)
                                == ModuleFlags::ModuleFlagInternal as u32,
                            full_key: format!("{}.{}", &module.key, &sensor.key),
                            key: sensor.key,
                            calibrated_uom: sensor.calibrated_uom,
                            uncalibrated_uom: sensor.uncalibrated_uom,
                            previous_value: sensor.previous_value.clone().map(|v| SensorValue {
                                time: v.time.into(),
                                value: v.value,
                                uncalibrated: v.uncalibrated,
                            }),
                            value: sensor.value.map(|v| SensorValue {
                                time: v.time.into(),
                                value: v.value,
                                uncalibrated: v.uncalibrated,
                            }),
                        })
                        .collect(),
                })
                .collect(),
        })
    }
}

#[derive(Error, Debug)]
pub enum SdkMappingError {}

#[derive(Error, Debug)]
pub enum PortalError {
    #[error("Authentication")]
    Authentication,
    #[error("Connecting")]
    Connecting,
    #[error("Other")]
    Other(String),
    #[error("Sdk")]
    Sdk,
}

impl From<query::portal::PortalError> for PortalError {
    fn from(value: query::portal::PortalError) -> Self {
        let description = format!("{:?}", value);
        if let query::portal::PortalError::HttpStatus(status) = value {
            if status.is_client_error() {
                return PortalError::Authentication;
            }
        }
        if let query::portal::PortalError::Request(error) = value {
            if error.is_connect() {
                return PortalError::Connecting;
            }
        }
        warn!("other-portal-error: {:?}", description);
        return PortalError::Other(description);
    }
}<|MERGE_RESOLUTION|>--- conflicted
+++ resolved
@@ -16,12 +16,7 @@
 use discovery::{DeviceId, Discovered, Discovery};
 use query::{
     device::{
-<<<<<<< HEAD
-        self, ConfigureLoraTransmission, HttpQuery, HttpReply, Identity, QueryType, Recording,
-=======
         self, ConfigureLoraTransmission, HttpQuery, HttpReply, ModuleFlags, QueryType, Recording,
-        SensorFlags,
->>>>>>> 56a925c0
     },
     portal::{DecodedToken, StatusCode},
 };
@@ -850,7 +845,7 @@
     fn into(self) -> HttpQuery {
         let mut query = HttpQuery::default();
         query.r#type = QueryType::QueryConfigure as i32;
-        query.identity = Some(Identity {
+        query.identity = Some(device::Identity {
             name: self.name,
             ..Default::default()
         });
